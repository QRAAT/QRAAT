# Copyright (C) 2013 Todd Borrowman, Christopher Patton
# 
# This program is free software: you can redistribute it and/or modify
# it under the terms of the GNU General Public License as published by
# the Free Software Foundation, either version 3 of the License, or
# (at your option) any later version.
# 
# This program is distributed in the hope that it will be useful,
# but WITHOUT ANY WARRANTY; without even the implied warranty of
# MERCHANTABILITY or FITNESS FOR A PARTICULAR PURPOSE.  See the
# GNU General Public License for more details.
# 
# You should have received a copy of the GNU General Public License
# along with this program.  If not, see <http://www.gnu.org/licenses/>.

from collections import defaultdict
import collections
import decimal
import itertools
from numpy import histogram
import numpy
import random
import sys
import bisect
import math
import traceback

import qraat # There's probably a way of preventing the cyclic import here, but for now this will do.

THRESHOLD_BAND3 = 150
THRESHOLD_BAND10 = 900

# Distance to look for neighbors while scoring. If interval is calculated for a
# point less than this, the time score cannot be calculated, so this is given a
# score of -3.
CONFIG_ERROR_ALLOWANCE = 0.2

# Search this many interval distances in both directions of a point for corroborating neighbors
CONFIG_DELTA_AWAY = 3

# False if actually apply changes to database, True if just write script to file (update.sql in cwd)
# Warning: Not everything goes through ChangeHandler anymore - this can give
# you an inconsistent DB in addition to an inconsistent "SQL file."
CONFIG_JUST_STAGE_CHANGES = False

# How long a period the interval should be calculated over
CONFIG_INTERVAL_WINDOW_SIZE = float(3 * 60) # Three minutes (given in seconds)

# Minimum interval percentage difference which must occur from old value to
# trigger superceding of the interval with the new ones and re-scoring of
# slice.
CONFIG_INTERVAL_PERCENT_DIFFERENCE_THRESHOLD = 0.25

# Minimum number of points before intervals are calculated. If less than this number is found, items are given a score of -1.
CONFIG_MINIMUM_POINT_COUNT = 20

class Registry:

	def __init__(self, args):
		self.points = []
		self.arguments = args
		self.txlist = None

	def __len__(self):
		return len(self.points)

	def get_ids(self):
		return [x['ID'] for x in self.points]

	def register_point(self, point):
		self.points.append(point)

	def get_all_ids(self):
		return [x['ID'] for x in self.points]

	def get_fields(self, *fields, **kw):
		fields_iter = []
		if 'with_prefixed_id' in kw and kw['with_prefixed_id']:
			fields_iter.append('ID')
		fields_iter.extend(fields)
		new_tuples = []
		for point in self.points:
			new_tuple = []
			for field in fields_iter:
				new_tuple.append(point[field])
			new_tuples.append(tuple(new_tuple))
		return new_tuples


	def read_txlist_thresholds(self):

		if self.txlist is None:
			d = {}
			db_con = qraat.util.get_db('reader')
			cur = db_con.cursor()
			q = 'select ID, thresh_band3, thresh_band10 from txlist;'
			rows = cur.execute(q)
			for row in cur.fetchall():
				row = tuple(row)
				d[row[0]] = {'band3':row[1], 'band10':row[2]}
			self.txlist = d
			
			

	def get_matching_points(self, points, **kw):

		self.read_txlist_thresholds()
		print 'Getting matching points out of {}'.format(len(points))
		min_time, max_time = None, None
		#counts = defaultdict(int)
		counts = defaultdict(list)

		#filter_freq = filter_range('frequency', kw['frequency'], 2000)



		xs = [x['timestamp'] for x in points]
		histo = histogram(xs, bins=(24 * 60))

		for t in xs:
			if min_time is None or t < min_time:
				min_time = t
			if max_time is None or t > max_time:
				max_time = t

		print 'Total time range: {} - {}'.format(min_time, max_time)

		# bin_size = histo[1][1] - histo[1][0]
		# print 'Calculated histogram'

		# print '*****************************************'
		# print 'Reporting on histogram!'
		# print 'histo0:', histo[0]
		# print 'histo1:', histo[1]

		inds = [x for x in range(len(histo[0])) if histo[0][x] > 500]
		# print 'Got {} high value buckets!'.format(len(inds))
		# print '*****************************************'

		bad_points = set()

		enable_prefiltering = True
		# if enable_prefiltering:
		# 	print 'Performing prefiltering'
		# else:
		# 	print 'WARNING: Prefiltering disabled. Are you sure about this?'

		filter_overall_freq = filter_hist(histo)

		highlighted = get_matching_points_op(points, filter_overall_freq)
		if enable_prefiltering and highlighted is not None:
			print '{} points filtered out by frequency'.format(len(highlighted))
			bad_points.update([x['ID'] for x in highlighted])
			good_points = [x for x in points if x['ID'] not in bad_points]
			print 'That leaves {} good points'.format(len(good_points))
			for h in highlighted:
				counts[h['ID']].append('frequency')
		elif enable_prefiltering:
			print 'Would have prefiltered by rate, but no violations'

		filter_band3 = filter_values_over('band3', self.txlist)

		highlighted = get_matching_points_op(points, filter_band3)
		if enable_prefiltering and highlighted is not None:
			print '{} points filtered out by band3'.format(len(highlighted))
			bad_points.update([x['ID'] for x in highlighted])
			good_points = [x for x in points if x['ID'] not in bad_points]
			print 'That leaves {} good points'.format(len(good_points))
			for h in highlighted:
				counts[h['ID']].append('band3')
		elif enable_prefiltering:
			print 'Would have prefiltered by band3, but no violations'

		filter_band10 = filter_values_over('band10', self.txlist)

		highlighted = get_matching_points_op(points, filter_band10)
		if enable_prefiltering and highlighted is not None:
			print '{} points filtered out by band10'.format(len(highlighted))
			bad_points.update([x['ID'] for x in highlighted])
			good_points = [x for x in points if x['ID'] not in bad_points]
			print 'That leaves {} good points'.format(len(good_points))
			for h in highlighted:
				counts[h['ID']].append('band10')
		elif enable_prefiltering:
			print 'Would have prefiltered by band10, but no violations'

		return counts




	# now I just return a good and a bad list of 3-tuples, so points stay
	# linked to IDs. For more info, see freq.py.
	#((good_xs, good_ys), (bad_xs, bad_ys), good_ids, bad_ids) = registry.screen_bad(item_to_plot, points)
	def screen_bad(self, points, **kw):
		print 'Categorizing {} points'.format(len(points))
		print 'screen_bad() start'
		ids = [x['ID'] for x in points]
		bad_point_map, good_points = self.get_bad_points(ids, **kw)
		print 'done getting bad points ({}) and good points ({})'.format(len(bad_point_map), len(good_points))

		#print 'Reporting on overlap'
		#id_set = set(ids)
		#bad_set = set(bad_points.keys())
		#print 'Total:', len(id_set)
		#print 'Bad set:', len(bad_set)
		#print 'Bad-Total:', len(bad_set.difference(id_set))
		#print 'Total-Bad:', len(id_set.difference(bad_set))
		#print '-----&&&&-----'

		#print 'There are {} total IDs, {} bad IDs, and {} good IDs.'.format(len(set(ids)), len(set(all_bad_points)), len(set(good_point_ids)))
		#print 'I think there are {} good points, like: {}'.format(len(good_point_ids), good_point_ids[:10])
		bad_ids = bad_point_map.keys()
		print 'bad ids ({}): {}'.format(len(bad_ids), bad_ids[:10])
		if len(bad_ids) > 0: print 'type is:', bad_ids[0].__class__
		#good_ids = [x[0] for x in points if x[0] not in bad_ids]

		good_point_data, bad_point_data = [], []
		bad_points = []
		for point in points:
			if point['ID'] in bad_ids:
				bad_points.append(point)

		return good_points, bad_points

		#if 'with_id' in kw.keys() and kw['with_id']:
			#return good_point_ids, z
		#else:
			#return z

	def get_matlab_style_points_for_ids(self, ids, x_field, y_field, verbose=False):
		xs, ys = [], []
		if verbose: print 'Iterating through {} points'.format(len(self.points))
		if verbose: print 'Looking for {} IDs, something like: {}'.format(len(ids), ids[:10])
		for point in self.points:
			if point['ID'] in ids:
				xs.append(point[x_field])
				ys.append(point[y_field])
		return xs, ys




	def get_bad_points(self, ids, **kw):
		global current_count
		#if current_count == 1:
			#assert False
		#else:
			#current_count += 1
		points = [x for x in self.points if x['ID'] in ids]
		# print 'Got {} points that are about to be categorized'.format(len(points))
		# print 'get_bad_points() -> get_matching_points()'

		good_points = []

		counts = self.get_matching_points(points, **kw)

		with open('/home/qraat/counts.txt', 'a') as f:
			f.write('----------------\n')
			f.write('{}\n'.format(counts))
			f.write('----------------\n')

		for point in points:
			if point['ID'] not in counts.keys():
				good_points.append(point)
		print '|counts| = {}'.format(len(counts))
		for (k, v) in counts.items()[:10]:
			print 'count {} -> {}'.format(k, v)
		return counts, good_points


def get_matching_points_op(points, function):
	xs = []
	ys = []
	highlighted_points = []
	for point in points:
		t = highlight_if(point, points, function)
		if t is not None:
			highlighted_points.append(t)
	if len(highlighted_points) > 0:
		return highlighted_points
	else:
		print 'returning none!'
		return None
			#xs.append(t[0])
			#ys.append(t[1])
	#if len(xs) > 0:
		#print 'highlighting required'
		#return xs, ys
	#else:
		#return None
		#matplotlib.pyplot.scatter(xs, ys, c=color)

def highlight_if(point, points, filter_func):
	if filter_func(point, points):
		# filter_func returns true if it SHOULD be filtered
		return point
	else:
		return None

def already_calculated_interval(siteid, txid, tstamp):
	# Look for records (siteid, txid, tstamp', duration') st. tstamp' <= tstamp <= tstamp' + duration'
	pass

cached_stds = {}
cached_means = {}

def filter_stddev(field_name, std_dev_num):
	def filter_func(point, points):
		#global cached_stds, cached_means

		if field_name not in cached_stds.keys():
			data_points = [x[field_name] for x in points]
			cached_stds[field_name] = numpy.std(data_points)
			cached_means[field_name] = numpy.mean(data_points)

		upper_bound = cached_means[field_name] + (std_dev_num * cached_stds[field_name])
		lower_bound = cached_means[field_name] - (std_dev_num * cached_means[field_name])

		if point[field_name] < lower_bound or point[field_name] > upper_bound:
			return True
		else:
			return False
	return filter_func


def filter_range(field_name, center, delta):
	def filter_func(point, points):
		upper_bound = center + delta
		lower_bound = center - delta

		print 'upper:', upper_bound
		print 'lower:', lower_bound

		print 'processing:', point[field_name], field_name
		if point[field_name] < lower_bound or point[field_name] > upper_bound:
			return True
		else:
			print 'something in the middle!'
			return False
	return filter_func

def filter_values_over(field_name, threshold_dict):
	def filter_func(point, points):
		threshold = threshold_dict[point['txid']][field_name]
		#print 'Got filter threshold of {} for TXID {} (fieldname={})'.format(threshold, point['txid'], field_name)
		if threshold is None:
			return False
		else:
			return point[field_name] > threshold
	return filter_func

FREQUENCY_THRESHOLD = 400

def filter_hist(histo):
	big_inds = [(histo[1][x], histo[1][x + 1]) for x in range(len(histo[0])) if histo[0][x] > FREQUENCY_THRESHOLD]
	def filter_func(point, points):
		for (start, end) in big_inds:
			if point['timestamp'] >= start and point['timestamp'] < end:
				return True
		return False
	return filter_func

current_count = 0


VALID_MODES = ('file', 'db', 'fileinc')
INSERT_TEMPLATE = 'insert into estscore (estid, absscore, relscore) values (%s, %s, %s);\n'
UPDATE_TEMPLATE = 'update estscore set absscore = %s, relscore = %s where estid = %s;\n'

#ADD_EVERY = 100
ADD_EVERY = 0

class ChangeHandler:
	def __init__(self, obj, mode):
		self.obj = obj
		self.mode = mode
		assert self.mode in VALID_MODES
		if self.mode == 'db':
			self.buffer = []
			db_con = qraat.util.get_db('writer')
			self.obj = db_con
		elif self.mode == 'fileinc':
			self.obj = obj # A filename is this case
			self.current_index = 1
			self.set_file_handle()
		print 'Object of type {} being handled in mode {}'.format(self.obj.__class__, self.mode)

	def set_file_handle(self):
		assert self.mode == 'fileinc'
		
		filename = '{}{}'.format(self.obj, self.current_index)
		self.current_file_handle = open(filename, 'w')
		
	def increment(self):
		if self.mode != 'fileinc':
			print 'WARNING: Increment noop'
			return
		else:
			self.current_file_handle.close()
			self.current_index += 1
			self.set_file_handle()

	def close(self):
		getattr(self, 'close_' + self.mode)()

	def db_execute_many(self, template, args):
		matches = [x for x in args if x[0] == 214183264]
		if len(matches) > 0:
			assert len(matches) == 1
			
			f = open('/home/sean/scoreinfo.txt', 'a')
			for match in matches:
				f.write('many-ex abs={}, rel={}\n'.format(match[1], match[2]))
				print match
			assert False
				# if match[1] == -2:
				# 	print 'Determined parametric badness'
				# 	f.write('<-- this one is parametrically bad - many execute statement\n')
			# try:
			# 	assert False
			# except AssertionError:
			# 	# tr = sys.exc_info()[2]
			# 	traceback.print_exc(f)
			# traceback.print_tb(tr, limit=None, file=f)
			f.write('------------------------\n')
			f.close()
		cursor = self.obj.cursor()
		cursor.executemany(template, args)

	def add_sql(self, sql_text, sql_args):
		return getattr(self, 'add_sql_' + self.mode)(sql_text, sql_args)

# Have 5s: [206779849L, 206779850L, 206779851L]
	
	def add_score(self, estid, absscore, relscore):
		# if estid in (206779849, 206779850, 206779851):
		# 	_log(estid, absscore, relscore)
		return getattr(self, 'add_score_' + self.mode)(estid, absscore, relscore)

	def flush(self):
		return getattr(self, 'flush_' + self.mode)()
		
	# File operations

	def close_file(self):
		self.obj.close()

	def add_score_file(self, estid, absscore, relscore):
		s = INSERT_TEMPLATE % (estid, absscore, relscore)
		self.obj.write(s)

	def add_sql_file(self, sql_text, sql_args):
		self.obj.write((sql_text % sql_args) + '\n')
		return -1

	def flush_file(self):
		self.obj.flush()

	# Fileinc operations

	def close_fileinc(self):
		self.current_file_handle.close()

	def add_score_fileinc(self, estid, absscore, relscore):
		s = INSERT_TEMPLATE % (estid, absscore, relscore)
		self.current_file_handle.write(s)

	def add_sql_fileinc(self, sql_text, sql_args):
		self.current_file_handle.write((sql_text % sql_args) + '\n')

	def flush_score_fileinc(self):
		self.current_file_handle.flush()

	# Database operations - Not sure if these are correct calls, will have to
	# verify tomorrow.

	# NOTE: The flush() functionality is primarily in place for the database so
	# updates can be cached in the ChangeHandler itself and batch applied for
	# efficiency.

	def close_db(self):
		self.obj.close()

	def add_score_db(self, estid, absscore, relscore):
		print 'Adding score!'
		if ADD_EVERY == 0:
			# Apply update immediately
			cursor = self.obj.cursor()
			try:
				cursor.execute(INSERT_TEMPLATE, (estid, absscore, relscore))
			except Exception:
				c = self.obj.cursor()
				rows = c.execute('select absscore, relscore from estscore where estid = %s', (estid,))
				with open('/home/qraat/duplicate.log', 'a') as f:
					f.write('Rows returned for ID={} while attempting to score as {}/{}: {}\n'.format(estid, absscore, relscore, rows))
					while True:
						t = c.fetchone()
						if t is None:
							break
						else:
							f.write('\t* {}\n'.format(t))
					f.write('Done with exception handling...\n')
			return cursor
		else:
			self.buffer.append((estid, absscore, relscore))
			if len(self.buffer) >= ADD_EVERY:
				self.flush_db()

	def add_sql_db(self, sql_text, sql_args):
		cursor = self.obj.cursor()
		print 'Running query:', sql_text % sql_args
		rows = cursor.execute(sql_text, sql_args)
		print 'SQL statement returned:', rows
		return cursor

	def flush_db(self):
		if len(self.buffer) == 0:
			print 'Unnecessary flush call on DB'
		else:
			print 'Flushing {} scores to DB'.format(len(self.buffer))
			cursor = self.obj.cursor()
			cursor.executemany(self.buffer)
			self.buffer.clear()

class WindowIterator:
	#def __init__(self, points, window_size, min_ind=0, max_ind=len(points)):
	def __init__(self, points, window_size):
		self.points = points
		self.xs = [x[0] for x in self.points]
		self.ids = [x[1] for x in self.points]
		# TODO: Replace with a (probably) more efficient call to zip
		self.window_size = window_size
		self.windows = None
		self.init_windows()

	def get_property_for_point(self, point, prop, window_offset=0):
		match_ind, orig_match_ind, window = self.get_window_for_point(point, offset=window_offset)
		if window.attributes[prop] is None:
			print 'For requested window offset {} it\'s messed up. Actual index = {}, original request = {}'.format(window_offset, match_ind, orig_match_ind)
		return window.attributes[prop]

	def report(self):
		print 'There are a total of {} windows'.format(len(self.windows))
		for i, window in enumerate(self.windows):
			if 'interval' in window.attributes and window.attributes['interval'] is None:
				print 'Window {} interval malformed'.format(i)

	def get_window_count(self):
		if len(self.points) == 0:
			return 0
		((min_x, min_id), (max_x, max_id)) = self.points[0], self.points[-1]
		total_range = max_x - min_x

		interval_window_count = int(math.ceil(total_range / self.window_size))
		return interval_window_count

	def get_window_for_point(self, point, offset=0):
		found_window = False
		the_window = None
		# Return the Window object of index i+offset, where i is the index of
		# the window within which point falls.
		match_ind = None
		original_match_ind = None
		for i, window in enumerate(self):
			if point in window:
				original_match_ind = i
				# found the window
				assert not found_window
				found_window = True
				ind = i + offset
				if ind < 0:
					print 'Correcting negative window index Original {} + offset {}'.format(i, offset)
					ind = 0
				match_ind = ind
				the_window = self.windows[ind]
		assert found_window
		return match_ind, original_match_ind, the_window

	def init_windows(self):
		if self.window_size is None:
			# One gigantic window.
			self.windows = [Window(self.points, 0, len(self.points))]
			return

		#print 'Called iter generator'
		inds = []
		#print 'The window count is:', self.get_window_count()
		#print 'A selection from xs:', self.xs[:50]
		if len(self.points) == 0:
			self.windows = []
		else:
			offset = self.points[0][0]
			for i in range(self.get_window_count()):
				#print 'iter'
				start = i * self.window_size + offset
				end = (i + 1) * self.window_size + offset
				start_ind = bisect.bisect_left(self.xs, start)
				print 'Index nearest (left) to {} is {}'.format(start, start_ind)
				end_ind = bisect.bisect_right(self.xs, end)
				print 'Index nearest (right) to {} is {}'.format(end, end_ind)
				inds.append((start_ind, end_ind))
			self.windows = [Window(self.points, x, y) for (x, y) in inds]
			#return iter([Window(self.points, x, y) for (x, y) in inds])


	def __iter__(self):
		return iter(self.windows)


class Window:
	def __init__(self, points, start_ind, end_ind):
		self.points = points
		self.start_ind = start_ind
		self.end_ind = end_ind
		self.attributes = {}

	def value(self):
		return self.points[self.start_ind:self.end_ind]

	# Returns True if property is replaced, False if new
	def attach_property(self, k, v):
		already_has_key = k in self.attributes.keys()
		self.attributes[k] = v
		print 'adding attribute:', k
		return already_has_key

	def get_bounds(self):
		if self.end_ind < len(self.points):
			return (self.points[self.start_ind][0], self.points[self.end_ind][0])
		else:
			return (self.points[self.start_ind][0], None)

	def __contains__(self, v):
		# print 'Window starts {}, ends {}, length {}'.format(self.start_ind, self.end_ind, len(self.points))
		t_start = self.points[self.start_ind][0]
		t_end = self.points[self.end_ind - 1][0]

		# print 'performing contains {}...{}...{}'.format(v, t_start, t_end)
		return v >= t_start and v <= t_end

	def calculate_interval_from(self, txid='(unknown)', slice_id='(unknown)'):
		v = self.value()
		u = [x[0] for x in v]
		intervals = [(u[i+1] - u[i]) for i in range(len(u) - 1)]

		#print 'Processing {} intervals, bucket {}, for {} seconds'.format(len(v), k, range_division)
		#print 'Raw values:\n--------\n{}\n--------'.format(v)

		histo = numpy.histogram(intervals, bins=500, range=(0., 60.))

		# print 'Raw histo [0]:', histo[0]
		# print 'Raw histo [1]:', histo[1]

		argmax = numpy.argmax(histo[0])
		max_likelihood_interval = histo[1][argmax]

		print 'The maximum likelihood interval is:', max_likelihood_interval

		if all(histo[0] == 0):
			print 'Skipping interval detection for {}/{} because no data found'.format(txid, slice_id)
			return None

		assert any(histo[0] != 0)
		print 'Performing interval detection for {}/{}'.format(txid, slice_id)
		candidates = sort_by(histo[0], histo[1])

		print 'Candidates:', candidates

		#print 'Got {} candidates'.format(len(candidates))
		overtone_results = overtone_vote(candidates)

		most_likely_interval = None
		highest_count = -1
		for (interval, count) in overtone_results.items():
			if count > highest_count:
				highest_count = count
				most_likely_interval = interval

		return most_likely_interval


def sort_by(counts, range_starts):
	ret = []
	sorting_inds = counts.argsort()
	r_sorting_inds = list(reversed(sorting_inds))
	highest_two_vals = [None, None]
	for val in (counts[x] for x in r_sorting_inds):
		if highest_two_vals[0] is None:
			highest_two_vals[0] = val
		elif highest_two_vals[1] is None and highest_two_vals[0] != val:
			highest_two_vals[1] = val
		else:
			break
	if counts[r_sorting_inds[0]] == 1:
		# collect all of 1
		return [range_starts[x] for x in range(len(counts)) if counts[x] == 1]
	else:
		highest_two_vals = [x for x in highest_two_vals if x != 0]
		return [range_starts[x] for x in range(len(counts)) if counts[x] in highest_two_vals]

OVERTONE_LIMIT = 8
OVERTONE_ERROR = 0.1

# Tally the frequency of items but consider integral multiples of the value to
# count as support toward it.

def overtone_vote(candidates):
	votes = collections.defaultdict(int)
	candidates = list(sorted(candidates))

	for (i, candidate) in enumerate(candidates):
		#previous = candidates[:i]
		# Have to look at at least some elements ahead in the list to catch
		# items within the range for multiple 1
		previous = list(candidates)
		for multiple in range(1, OVERTONE_LIMIT + 1):
			# Includes 1 to detect things near to the current one
			looking_for = candidate / multiple
			looking_min, looking_max = looking_for - OVERTONE_ERROR, looking_for + OVERTONE_ERROR
			in_range = lambda x: x >= looking_min and x <= looking_max
			for item in previous:
				if in_range(item):
					votes[item] += 1

	return votes


def already_scored_filter(db_con, ids):

	ids_template = ', '.join(map(lambda x : '{}', ids))
	id_string = ids_template.format(*ids)

	already_scored = []
	cur = db_con.cursor()
	q = 'SELECT estid from estscore WHERE estid IN ({});'.format(id_string)
	rows = cur.execute(q)
	while True:
		r = cur.fetchone()
		if r is None: break
		already_scored.append(r[0])

	return already_scored
	




# Input: a sequence of ids, each of which is the value of the ID field of an
#	entry in the est table. Nothing in here should be brand new...a slight delay is applied in the higher-level program that makes sure there is context for scoring/interval calculation.
# Output: none explicit - implicitly, score entries added for each id in ids

def score(ids):
	global reasoning
	reasoning = defaultdict(list)
	print 'Initial call to score {} ID(s)'.format(len(ids))
	change_handler = init_change_handler()
	db_con = qraat.util.get_db('writer')

	parametrically_poor = set()

	if len(ids) == 0:
		print 'score() with zero length input...'
		return

	id_set = set(ids)

	print 'Got ID set:', id_set

	# Get the data from the est table for these IDs and any other est records
	# associated with something within the time range defined by these IDs.
	# Context is the number of seconds around the min and max timestamp defined
	# by the ID set to include in the data returned. (Only affects things if
	# expanded=true).
	print 'Preparing to get data...'
	data = read_est_records(db_con, ids, expanded=True, context=300)
	print 'Got data.'

	# I assume that all IDs being scored in a call to score() are from the same
	# txid and siteid. This restriction can probably be relaxed, but this will
	# make people explicitly aware when this is done.
	cur = db_con.cursor()
	ids_template = ', '.join(map(lambda x : '{}', ids))
	id_string = ids_template.format(*ids)
<<<<<<< HEAD
	q = 'SELECT DISTINCT siteID, deploymentID from est WHERE ID IN ({});'.format(id_string)
=======
	print 'Preparing to hit database again'
	q = 'SELECT DISTINCT siteid, txid from est WHERE ID IN ({});'.format(id_string)
>>>>>>> ada8d1d0
	rows = cur.execute(q)
	r = cur.fetchone()
	assert rows == 1
	siteid, txid = r
	print 'Got siteid={}, txid={}'.format(siteid, txid)

	# Get all of these IDs that might have been scored already and store for
	# after-action report.
	already_scored = already_scored_filter(db_con, ids)

	# Returns a tuple (a, b, c) where a is the sequence of out-of-order IDs
	# (those occurring in a region with an already defined interval value), b
	# is the sequence of in-order IDs (those occurring in a region with no
	# defined interval value), and c is a map from ID to interval for those IDs
	# that can be associated with an already-computed interval.

	# Note: id_to_interval.keys() == out_of_order_ids.

	out_of_order_ids, in_order_ids, id_to_interval = partition_by_interval_calculation(db_con, ids, siteid, txid)

	print '{} out of order IDs, {} in order IDs'.format(len(out_of_order_ids), len(in_order_ids))

	# test_condition = set(id_to_interval.keys()) == set(out_of_order_ids)
    #
	# if not test_condition:
	# 	import code
	# 	code.interact(local=locals())
    #
	# assert test_condition

	print 'Found {} out of order, {} in order'.format(len(out_of_order_ids), len(in_order_ids))

	# Returns the subset of keys of data which represent data which passes the
	# parametric filters (lowpass filters on band3 and band10 and a rate
	# limiting filter).
	all_that_passed_filter_ids = parametrically_filter(db_con, data)
	print 'Top-level: just got {} passed'.format(len(all_that_passed_filter_ids))

	passed_filter_ids_set = set(all_that_passed_filter_ids)
	print 'De-duplicated:', len(passed_filter_ids_set)

	# The larger set of parametrically passing points is needed during scoring,
	# but the intersection of this and the original ID set defines those that
	# require time filtering.
	new_filtered_ids = id_set.intersection(passed_filter_ids_set)
	print 'Intersected, leaves:', len(new_filtered_ids)

	# This is the set that requires time filtering, but the scores must be updated, not inserted
	updatable_ids = passed_filter_ids_set.difference(id_set)

	print '{} items passed parametric filter'.format(len(new_filtered_ids))

	
	# import code
	# code.interact(local=locals())

	# Insert scores for parametrically bad points...
	# The IDs in the ID set that did not pass the filter are given a sentinel
	# absolute value in absscore of -2 and a relscore that meets the
	# assumptions of that value (non-negative).
	for id in id_set.difference(all_that_passed_filter_ids):
		change_handler.add_score(id, -2, 0)
		reasoning[id].append('parametrically bad')
		parametrically_poor.add(id)

	# Buckets the IDs that occur as keys of data into different lists depending
	# on the timestamp in data for that ID. The returned structure is of the
	# form:

	# {(start_time, duration, siteid, txid):[IDs with associated timestamps t st. base <= t <= base + duration ]}

	# Note that IDs contained in a bucket must also match on siteid and txid.
	# This must be true at the moment, as all the IDs passed to score() deal
	# with a single (siteid, txid) pair.

	interval_chunked = time_chunk_ids(db_con, data, CONFIG_INTERVAL_WINDOW_SIZE)

	# Compute the chunked by interval IDs of interval_chunked, but restricted
	# to items in id_set. This is the set of intervals that might need to be
	# updated
	update_chunks = {}
	for (k, v) in interval_chunked.items():
		filtered = [x for x in v if x in id_set]
		if len(filtered) > 0:
			update_chunks[k] = filtered

	# Filters each bucket by restricting to unscored IDs.
	# unscored_ids_chunked = match_up_to_chunks(interval_chunked, all_to_score)

	# all_to_score = new_filtered_ids + updatable_ids
	# Parametric passed:
	parametrically_good_chunked = match_up_to_chunks(interval_chunked, all_that_passed_filter_ids)
	updatable_chunked = match_up_to_chunks(interval_chunked, updatable_ids)

	# Creates a mapping from interval keys to intervals from the mapping from
	# individual IDs to intervals. Ensures that all IDs associated with a given
	# interval key have the same interval.
	interval_map = get_interval_map(out_of_order_ids, interval_chunked, id_to_interval)

	key_neighborhood = compute_interval_neighborhood(interval_chunked.keys())


	# Figure out scores that might need updating. Look through
	# all_that_passed_filter_ids for those that are near something in id. These
	# will need to be rescored, with the scores being updated.
	# find_near(all_that_passed_filter_ids, id_set, 5)


	# Calculate brand new intervals for those which need it
	# Normally would have to go to the trouble of ensuring context is imported.
	# Still might. At least the information is available. It has been
	# parametrically filtered already.

	for k in interval_chunked:
		all_chunk_ids = interval_chunked[k]

		# For each chunk's key, throw in the data for that and surrounding
		# chunks. Used to make sure the 'edge' of the window is caught.
		all_chunk_neighborhood = []
		for neighbor_key in key_neighborhood[k]:
			all_chunk_neighborhood.extend(parametrically_good_chunked[neighbor_key])
		

		# stuff to score:
		for_scoring = parametrically_good_chunked[k]
		updatables = updatable_chunked[k]

		if k not in interval_map:
			# This chunk has no interval computed yet, so compute one
			print 'No interval for {} yet.'.format(k)
			interval = calculate_interval(db_con, interval_chunked[k])
			if interval < CONFIG_ERROR_ALLOWANCE:
				print 'Interval too low! Double-counting of the point in question will occur (i.e., the point will be considered its own neighbor)'
				# Give these a score of -3
				for id in parametrically_good_chunked[k]:
					reasoning[id].append('low interval')
					change_handler.add_score(id, -3, 0)
				continue

			if len(interval_chunked[k]) < CONFIG_MINIMUM_POINT_COUNT:
				# Score of -1
				for id in parametrically_good_chunked[k]:
					reasoning[id].append('few points')
					change_handler.add_score(id, -1, 0)
				continue

			if interval is None:
				print 'Problem with computing interval for this.'
				# For now, crash and burn; this will make me aware of this
				# situation when it occurs.
				assert False
			else:
				print 'Interval computed:', interval
				base, duration, siteid, txid = k
				if interval < CONFIG_ERROR_ALLOWANCE:
					print 'Interval too low! Double-counting of the point in question will occur (i.e., the point will be considered its own neighbor)'
					# Give these a score of -3
					for id in parametrically_good_chunked[k]:
						reasoning[id].append('low interval 2')
						change_handler.add_score(id, -3, 0)
					continue

				# Store interval in database. Note: this just inserts (does no
				# checking for already existing interval), because it is known
				# at this point that no such interval exists.
				rows = explicit_check(change_handler, interval, base, duration, txid, siteid)
				if rows > 0:
					assert rows == 1
					store_interval_update(change_handler, interval, base, duration, txid, siteid)
					print 'Updated interval for: {}+{}: {}'.format(base, duration, interval)
					# print 'Warning: About to call store_interval_assume for {}+{}={} when there is/are already {} existent interval(s)'.format(base, duration, interval, rows)
					
				else:
					print 'Storing an interval when rows={}'.format(rows)
					store_interval_assume(change_handler, interval, base, duration, txid, siteid)
					print 'Stored new interval for: {}+{}: {}'.format(base, duration, interval)

				# Time filter parametrically good data in the context of
				# parametrically good data from this and surrounding chunks.
				scores = time_filter(db_con, for_scoring, in_context_of=all_chunk_neighborhood)
				print 'tf1'
				print 'Have 5s:', [x for (x, y) in scores.items() if y == 5]
				print 'Got scores returned:', set(scores.values())

				insert_scores(change_handler, scores, update_as_needed=True)
		else:
			# For each 'out-of-order' (already computed interval value)
			# chunk, re-compute the interval value and see if it
			# changes very much. If it does, recompute all time scores
			# in this chunk, if it does not, simply compute new scores
			# of unscored points in the chunk using the old interval
			# value.

			old_interval = interval_map[k]
			print 'Calculating out-of-order interval with {} items'.format(len(interval_chunked[k]))
			new_interval = calculate_interval(db_con, interval_chunked[k])

			print 'New interval: {} ({})'.format(new_interval, new_interval.__class__)
			print 'Old interval: {} ({})'.format(old_interval, old_interval.__class__)

			# Is new interval appreciably different from old interval?
			average = (old_interval + new_interval) / 2.

			abs_val = new_interval - old_interval
			abs_val = -abs_val if abs_val < 0 else abs_val

			percentage_difference = abs_val / average
			print 'Percentage difference:', percentage_difference

			if percentage_difference > CONFIG_INTERVAL_PERCENT_DIFFERENCE_THRESHOLD:
				print 'Updating existing interval!'
				base, duration, siteid, txid = k
				store_interval_update(change_handler, new_interval, base, duration, txid, siteid)

				# Re-score all parametrically good data

				scores = time_filter(db_con, for_scoring, in_context_of=all_chunk_neighborhood)
				print 'tf2'


				insert_scores(change_handler, scores, update_as_needed=True)
			else:
				print 'Not different enough!'
				# TODO

				scores = time_filter(db_con, for_scoring, in_context_of=all_chunk_neighborhood)
				print 'tf3'

				# This does the extra work of updating the values that are
				# already in the database and will definitely not change. This
				# could be made more efficient by removing those values from
				# score. That would also remove the need for using the
				# update_set keyword arg of insert_scores (since nothing would
				# be updated, only insertions).
				insert_scores(change_handler, scores, update_set=updatables)

	# Get all of these IDs that might have been scored already and store for
	# after-action report.
	after_scored = already_scored_filter(db_con, ids)

	print 'Request: Score {} points of which {} are already scored. Result: {} of these are scored'.format(len(ids), len(already_scored), len(after_scored))
	
# For each interval key in interval_keys, find all other keys that could
# influence an area within amount_to_ensure. For example (just start and
# duration here), with (5, 5), (15, 5), (21, 5), and amount_to_ensure=10, (5,
# 5) would map to a sequence including itself (each always includes itself) and
# (15, 5), since 5-10 and 15-20 are less than 10 apart. It would not include
# (21, 5), since (5, 10) and (21, 26) are more than 10 apart.
def compute_interval_neighborhood(interval_keys, amount_to_ensure=10):
	neighborhood = {}
	print 'compute_interval_neighborhood()'
	print 'keys:'

	for k in interval_keys:
		# Find all 'neighbors' of k
		start, duration, siteid, txid = k
		print 'siteid={}, txid={}'.format(siteid, txid)
		assert duration > 0
		interest_start, interest_end = start - amount_to_ensure, start + duration + amount_to_ensure

		key_neighborhood = []

		# Collect all interval keys that deal with anything in the
		# interest_start to interest_end range
		for l in interval_keys:
			_start, _duration, _siteid, _txid = l
			assert _duration > 0
			if _siteid != siteid or _txid != txid:
				# This should not be triggered until the single txid-siteid
				# pair restriction is relaxed. But it doesn't hurt putting it
				# in now.
				continue
			_range_start, _range_end = _start, _start + _duration
			
			# Check for overlap

			# Is there no overlap because the interest area falls entirely
			# before this key? I'm very conservative on comparison here, you
			# could just only compare one point; it will only fail if something
			# weird happens like a negative duration. Still, what's one more
			# comparison?

			if interest_start < _range_start and interest_end < _range_start:
				continue

			# Or is the interest area entirely after this key's range?

			if interest_start > _range_end and interest_end > _range_end:
				continue

			key_neighborhood.append(l)

		neighborhood[k] = key_neighborhood

	return neighborhood

# Returns a structure with the same keys as chunked, but with each sequence
# value of chunked replaced with this value restricted to values in ids

def match_up_to_chunks(chunked, ids):
	id_set = set(ids)
	d = {}
	for (k, v) in chunked.items():
		new_v = [x for x in v if x in id_set]
		d[k] = new_v

	return d

# Returns true if timestamp is within +- r of the goal value.
def within(timestamp, r, goal):
	return timestamp >= (goal - r) and timestamp <= (goal + r)


# Perform time filtering on IDs, possibly in the context of a larger set of IDs
# specified in in_context_of.
def time_filter(db_con, ids, in_context_of=None):
	print '--------TIME FILTER--------'
	# raw_input('%')

	if len(ids) == 0: return {}

	context = ids if in_context_of is None else in_context_of

	data = read_est_records(db_con, context)

	print 'Is it in the data now?'
	is_it_there = False
	for datum in data.values():
		if within(datum['timestamp'], 1, 700):
			print 'Yes! :)'
			is_it_there = True
			break
	if not is_it_there:
		print 'No. :('


	# is all that is in context accounted for in data?
	l1 = []
	for i in context:
		if i not in data.keys():
			l1.append(i)

	# is all that is in ids accounted for in data?
	l2 = []
	for i in ids:
		if i not in data.keys():
			l2.append(i)

	print 'Context not accounted for:', len(l1)
	print 'IDs not accounted for:', len(l2)

	i_set = set(ids)
	c_set = set(context)

	print 'i-c:', len(i_set.difference(c_set))
	print 'c-i:', c_set.difference(i_set)
	print 'i&c:', len(i_set.intersection(c_set))
	print 'i|c:', len(i_set.union(c_set))

	assert c_set >= i_set

	# raw_input('abc')

	all_timestamps = sorted([x['timestamp'] for x in data.values()])

	print 'All the timestamps:', all_timestamps

	scores = defaultdict(int)

	intervals = get_intervals_from_db(db_con, ids, insert_as_needed=True)
	orphan_keys = [x for x in ids if x not in intervals.keys()]
	if len(orphan_keys) > 0:
		print 'Orphan keys #:', len(orphan_keys)
		assert False

	print 'Would write out data'

	print 'Intervals computed for DB:', len(intervals)

	for id in ids:

		debug = False

		score = None
		
		if id not in intervals:
			score = -1
			print 'No interval found for:', id
			assert False
		else:
			score = 0
			# calculate possible center points to investigate
			interval = intervals[id]
			tstamp = data[id]['timestamp']
			factors = [x for x in range(-CONFIG_DELTA_AWAY, CONFIG_DELTA_AWAY + 1) if x != 0]
			offsets = [x * interval for x in factors]
			absolute = [tstamp + x for x in offsets]
			search_space = [(x - CONFIG_ERROR_ALLOWANCE, x + CONFIG_ERROR_ALLOWANCE) for x in absolute]
			# Maybe drop into interpreter, might help
				
			# Perform binary search through sorted data.

			for start, end in search_space:
				start_ind = bisect.bisect_left(all_timestamps, start)
				end_ind = bisect.bisect_right(all_timestamps, end)
				if start_ind == end_ind:
					# No points found
					pass
					if debug: print 'Found NOTHING in ({}, {})'.format(start, end)
				else:
					score += 1
					if debug: print 'Found something in ({}, {})'.format(start, end)
			scores[id] = score

	print 'Returning {} score entries'.format(len(scores))
			
	return scores


# Bucket IDs into groups depending on their siteid and txid (which should
# currently be the same for all values in a run) and start_time and duration
# such that the timestamp falls in the range [start_time, start_time +
# duration).

def time_chunk_ids(db_con, all_data, duration):

	if len(all_data) == 0: return {}

	sorted_pairs = get_sorted_timestamps_from_data(all_data.values())
	chunks = defaultdict(list)
	for (timestamp, id) in sorted_pairs:
		datum = all_data[id]
		# k = (basetime, duration)
		d, m = divmod(timestamp, duration)
		base = d * duration
		k = (base, duration, datum['siteid'], datum['txid'])
		# chunks[k].append(datum)
		chunks[k].append(id)

	return chunks


def get_sorted_timestamps_from_ids(db_con, ids):
	records = read_est_records(db_con, ids)
	return get_sorted_timestamps_from_data(records.values())

def get_sorted_timestamps_from_data(data):
	pairs = []
	for datum in data:
		# print 'datum:', datum
		t = (datum['timestamp'], datum['ID'])
		pairs.append(t)

	sorted_pairs = sorted(pairs)

	return sorted_pairs



def get_parametric_passed_ids_in_chunk(db_con, k):
	cur = db_con.cursor()
	base, duration, siteid, txid = k
	q = 'select t.ID from (select ID from est where timestamp >= %s and timestamp <= %s and siteID = %s and deploymentID = %s) t LEFT JOIN estscore ON t.ID = estscore.estid AND absscore < 0;'
	cur.execute(q, (base, base + duration, siteid, txid))

	ids = []

	while True:
		r = cur.fetchone()
		if r is None: break
		r = tuple(r)
		ids.append(r[0])

	return ids

# Stores an interval value; assumes that a value for this (siteid, txid, base,
# duration) does not exist.
def store_interval_assume(change_handler, interval, base, duration, txid, siteid):
	print 'assume args: txid={}, siteid={}'.format(txid, siteid)
	db_con = change_handler.obj
	cur = db_con.cursor()
<<<<<<< HEAD
	rows = cur.execute('select * from interval_cache where start = %s and valid_duration = %s and deploymentID = %s and siteID = %s', (base, duration, txid, siteid))
=======
	query_string = 'select * from interval_cache where start = %s and valid_duration = %s and txid = %s and siteid = %s' % (str(base), str(duration), str(txid), str(siteid))
	print 'Query that is expected to have no rows is "{}"'.format(query_string)
	rows = cur.execute('select * from interval_cache where start = %s and valid_duration = %s and txid = %s and siteid = %s', (base, duration, txid, siteid))
>>>>>>> ada8d1d0
	if rows > 0:
		print 'Violation of assumption for {}+{}'.format(base, duration)
	assert rows == 0
	print 'Storing interval={}, {}+{}'.format(interval, base, duration)
	q = 'insert into interval_cache (period, start, valid_duration, deploymentID, siteID) values (%s, %s, %s, %s, %s);'
	change_handler.add_sql(q, (interval, base, duration, txid, siteid))

# Stores an interval value; assumes that a value for this (siteid, txid, base,
# duration) does exist.
def store_interval_update(change_handler, interval, base, duration, txid, siteid):
	if txid == 2:
		assert False
	print 'update args: deploymentID={}, siteID={}'.format(txid, siteid)
	print 'Updating interval={}, {}+{}'.format(interval, base, duration)
	q = 'update interval_cache set period = %s where start = %s and valid_duration = %s and deploymentID = %s and siteID = %s;'
	change_handler.add_sql(q, (interval, base, duration, txid, siteid))

# Calculate an interval from the IDs in the list ids (which will be all
# parametrically passing points in a time range, most likely).
def calculate_interval(db_con, ids):

	print 'calculate_interval for {} values: {}'.format(len(ids), ids)

	sorted_pairs = get_sorted_timestamps_from_ids(db_con, ids)
	# print 'Got {} sorted pairs'.format(len(sorted_pairs))
	print '---Calculating interval from {} points'.format(len(sorted_pairs))
	# raw_input('')
	# for (i, (timestamp, val)) in enumerate(sorted_pairs):
	# 	print '{}. {}'.format(i + 1, timestamp)
	# print '---'

	interval_windows = WindowIterator(sorted_pairs, None)

	intervals = []

	# There should only be one.
	for (i, w) in enumerate(interval_windows):
		print 'Processed interval window:', (i+1)
		interval = w.calculate_interval_from()
		print 'Produced interval:', interval
		intervals.append(interval)
	assert len(intervals) == 1

	# Writing out to log
	with open('/home/qraat/interval_log.txt', 'a') as f:
		f.write('interval: {} ({})\n'.format(intervals[0], len(ids)))

	return intervals[0]


def init_change_handler():
	change_handler = None
	if CONFIG_JUST_STAGE_CHANGES:
		sql_output_filename = 'update.sql'
		sql_w = open(sql_output_filename, 'w')
		change_handler = ChangeHandler(sql_w, 'file')
	else:
		# NOTE: I don't declare the db connection here, because passing it
		# between modules seems to mess things up.
		change_handler = ChangeHandler(None, 'db')
	return change_handler

# Read and format into a dictionary structure a range of est records from the database.
def read_est_records_time_range(db_con, start, end, siteid, txid):
	assert start <= end
	cur = db_con.cursor()
	
	fields = ('ID', 'band3', 'band10', 'timestamp', 'siteID', 'deploymentID')

	rows = None

	field_string = ', '.join(fields)
	q = 'SELECT {} FROM est WHERE timestamp >= %s and timestamp <= %s and siteid = %s and txid = %s;'.format(field_string, siteid, txid)
	rows = cur.execute(q.format(field_string), (start, end))
	
	site_data = {}
	r = None
	while True:
		r = cur.fetchone()
		if r is None: break
		r = tuple(r)
		named_row = dict(zip(fields, r))
		for k in named_row:
			if named_row[k].__class__ == decimal.Decimal:
				named_row[k] = float(named_row[k])
		site_data[named_row['ID']] = named_row
	return site_data

# Read est records into a dictionary data structure. If expanded is true, then
# ids defines a time range, everything within which is retrieved. Otherwise,
# data exactly for records in ids are returned. Context only functions if
# expanded is True, and expands the time range (both into the past and the
# future) by context seconds.

# Precondition: All ids should represent records from a single txid/siteid pair

def read_est_records(db_con, ids, expanded=False, context=0):

	if len(ids) == 0:
		return {}

	cur = db_con.cursor()

	fields = ('ID', 'band3', 'band10', 'timestamp', 'siteID', 'deploymentID')

	rows = None

	field_string = ', '.join(fields)

	if expanded:
		print 'Performing timestamp query'
		id_string = ', '.join([str(x) for x in ids])
		q = 'SELECT min(timestamp), max(timestamp), siteid, txid FROM est WHERE ID IN ({});'.format(id_string)
		rows = cur.execute(q)
		r = cur.fetchone()
		r = tuple(r)
		min, max, siteid, txid = r
		min -= context
		max += context
		print 'Done with that'
		print 'Performing large est query'
		cur = db_con.cursor()
		q = 'SELECT {} FROM est WHERE timestamp >= %s and timestamp < %s and siteid = %s and txid = %s'.format(field_string)
		rows = cur.execute(q, (min, max, siteid, txid))
	else:
		print 'Querying IDs in particular'
		ids_template = ', '.join(map(lambda x : '{}', ids))
		id_string = ids_template.format(*ids)
		# print 'Going to read {} ids'.format(len(ids))
		q = 'SELECT {} FROM est WHERE ID IN ({});'.format(field_string, id_string)
		rows = cur.execute(q.format(field_string, id_string))
	
	print 'Done'
	site_data = {}
	r = None
	print 'Traversing cursor'
	while True:
		r = cur.fetchone()
		if r is None: break
		r = tuple(r)
		named_row = dict(zip(fields, r))
		for k in named_row:
			if named_row[k].__class__ == decimal.Decimal:
				named_row[k] = float(named_row[k])
		site_data[named_row['ID']] = named_row
	print 'All done'

	return site_data

# Returns a 3-tuple of out-of-order IDs (those associated with a time range
# with a computed interval value), in-order IDs (those associated with a time
# range with no computed interval value), and a map from IDs in out-of-order
# IDs to the computed interval value.
def partition_by_interval_calculation(db_con, ids, siteid, txid):
	print 'partition_by_interval_calculation()'

	cur = db_con.cursor()

	ids_template = ', '.join(map(lambda x : '{}', ids))
	id_string = ids_template.format(*ids)

	query_template = 'select t.ID as ID, interval_cache.period as period from (select ID, timestamp from est where ID in ({})) t LEFT JOIN interval_cache ON (t.timestamp >= interval_cache.start and t.timestamp < interval_cache.start + interval_cache.valid_duration and interval_cache.deploymentID = %s and interval_cache.siteid = %s)'
	query = query_template.format(id_string)

	print 'dep_id={}, site_id={}'.format(txid, siteid)
	print 'Query about to be run: "{}"'.format(query)

	cur.execute(query, (txid, siteid))

	out_of_order_ids, in_order_ids = [], []

	id_to_interval = {}

	while True:
		r = cur.fetchone()
		if r is None: break
		r = tuple(r)
		id, period = r
		print 'Raw:', r
		print 'Period:', period
		if period is None:
			in_order_ids.append(id)
		else:
			out_of_order_ids.append(id)
			id_to_interval[id] = period

	print 'partition_by_interval_calculation() end'
	return out_of_order_ids, in_order_ids, id_to_interval


# Returns a list of IDs which pass the filter
def parametrically_filter(db_con, data):

	registry = Registry(None)
	for point in data.values():
		registry.register_point(point)

	# ids = registry.get_all_ids()

	scored_points = None

	good_stuff, bad_stuff, good_ids, bad_ids, good_points, bad_points, good_xs, bad_xs, = None, None, None, None, None, None, None, None

	good_stuff, bad_stuff = registry.screen_bad(registry.points)
	print 'Got {} good items and {} bad items'.format(len(good_stuff), len(bad_stuff))

	good_ids = [x['ID'] for x in good_stuff]
	bad_ids = [x['ID'] for x in bad_stuff]

	return good_ids


# Returns interval_map, which has keys from interval_chunked mapping to the
# interval that is given by id_to_interval for ids in value of interval_chunked
# (should all be the same; this is checked through assertions).

def get_interval_map(eligible_ids, interval_chunked, id_to_interval):

	# intervals = defaultdict(list)
	intervals = {}

	for (k, ids) in interval_chunked.items():

		# Assert in or out
		
		is_eligible = [x in eligible_ids for x in ids]
		all_eligible = all(is_eligible)
		none_eligible = not any(is_eligible)
		if all_eligible:
			pass
		elif none_eligible:
			print 'None of these are eligible right now, no interval found.'
			continue
		else:
			print 'WARNING: Mixed up situation, some eligible, some ineligible...restricting to eligible...'
			orig_len = len(ids)
			ids = [x for x in ids if x in eligible_ids]
			new_len = len(ids)
			print 'Reduced items from {} to {}'.format(orig_len, new_len)
			
			#
			# print 'Key info of mixed up chunk:', k
			# print 'This chunk has {} IDs eligible for processing and {} not eligible'.format(len([x for x in is_eligible if x]), len([x for x in is_eligible if not x]))
			# assert False
		
		interval = None
		try:
			# Throws exception if all ids in ids do not map to the same value
			# in id_to_interval
			interval = _get_interval_map_entry(ids, id_to_interval)
			assert interval is not None
			intervals[k] = interval
		except NotAllSameValueError:
			print 'Uh oh! Not all the same!'
			assert False

	return intervals

# Gets a dictionary from IDs in ids to interval values, either retrieved
# already computed from the database, or if they do not exist, computed and
# then stored in the database.
def get_intervals_from_db(db_con, ids, insert_as_needed=False):
	# TODO: can pipe in all the data needed as an argument once rather than
	# getting it on demand in the function itself.

	# change handler
	change_handler = ChangeHandler(db_con, 'db')

	# print 'get intervals for:', ids

	cur = db_con.cursor()

	ids_template = ', '.join(map(lambda x : '{}', ids))
	id_string = ids_template.format(*ids)
	q = 'select t.ID, interval_cache.period from interval_cache RIGHT JOIN (select ID, timestamp, siteID, deploymentID from est where ID in ({})) as t ON (t.siteid = interval_cache.siteid and t.deploymentID = interval_cache.deploymentID and t.timestamp >= interval_cache.start and t.timestamp < interval_cache.start + interval_cache.valid_duration) where interval_cache.start IS NOT NULL;'

	row = cur.execute(q.format(id_string))

	intervals = {}

	while True:
		r = cur.fetchone()
		if r is None: break
		r = tuple(r)
		intervals[r[0]] = float(r[1])

	print 'Intervals returned from DB:', intervals

	ids_with_intervals = intervals.keys()

	ids_with_no_interval = [x for x in ids if x not in ids_with_intervals]
	

	# create interval keys for these - some assumptions about where windows end
	# are here...
	data = read_est_records(db_con, ids_with_no_interval)
	intervals_to_compute = set()
	for id, record in data.items():
		siteid = record['siteid']
		txid = record['txid']
		timestamp = record['timestamp']
		duration = CONFIG_INTERVAL_WINDOW_SIZE
		base = timestamp - (timestamp % duration)
		key = (base, duration, siteid, txid)
		intervals_to_compute.add(key)
	
	if len(intervals_to_compute) > 0:
		if not insert_as_needed:
			# Cannot continue
			assert False
		else:
			for (base, duration, siteid, txid) in intervals_to_compute:
				# Get all data within this interval and parametrically score.
				# Take all passing and calculate interval.
				interval_data = read_est_records_time_range(db_con, base, base + duration, siteid, txid)
				passed_ids = parametrically_filter(db_con, interval_data)
				interval = calculate_interval(db_con, passed_ids)
				assert interval != 0
				import code
				code.interact(local=locals())
				store_interval_assume(change_handler, interval, base, duration, txid, siteid)

	return intervals

# Insert scores (a dictionary from ID to absolute score) into the database. If
# update_as_needed is True, the database will be queried for all scores, and
# those for which a record currently exists will be updated, while all others
# will be inserted. If update_as_needed is False, then IDs that are in
# update_set will be updated and all others will be inserted. The default
# values specify that all scores will be inserted.
def insert_scores(change_handler, scores, update_as_needed=False, update_set=set()):
	print 'insert_scores()'

	# for five_id in (206779849, 206779850, 206779851):
	# 	score = scores[five_id]
	# 	rel_score = _rel_score(score)
	# 	_log(five_id, score, rel_score)
		
	scores = dict(scores)

	if len(scores) == 0:
		print 'Nothing to score, returning.'
		return

	good_property = all([x in scores for x in update_set])

	if not good_property:
		print 'Warning: Unrecoverable error.'
		violation_count = 0
		for x in update_set:
			if x not in scores:
				violation_count += 1
		try:
			assert False
		except AssertionError:
			with open('/home/qraat/unrecov.log', 'w') as f:
				f.write('Warning: Unrecoverable error.\n')
				traceback.print_exc(f)
				f.write('Scores for the following points are being inserted:\n')
				f.write('scores.keys(): {}\n'.format(scores.keys()))
				f.write('updatables: {}\n'.format(update_set))

		print 'The following {} points were in the update set but not in scores:'.format(violation_count)

		for x in update_set:
			if x not in scores:
				print '() {}'.format(x)

		print '-----'

	assert all([x in scores for x in update_set])

	db_con = change_handler.obj

	newly_there = None
	already_there = None

	all_to_process = set(scores.keys())

	if update_as_needed:

		cur = db_con.cursor()
		ids_template = ', '.join(map(lambda x : '{}', all_to_process))
		id_string = ids_template.format(*all_to_process)
		q = 'SELECT estid FROM estscore WHERE estid IN ({})'.format(id_string)
		print 'q: "{}"'.format(q)
		rows = cur.execute(q)
		already_there = set()
		while True:
			r = cur.fetchone()
			if r is None: break
			r = tuple(r)
			already_there.add(r[0])

		newly_there = all_to_process.difference(already_there)

		

		pass
	else:
		already_there = list(update_set)
		newly_there = list(all_to_process.difference(update_set))

	updates = []
	for id in already_there:
		score = scores[id]
		rel_score = _rel_score(score)
		updates.append((score, rel_score, id))

	inserts = []
	for id in newly_there:
		score = scores[id]
		assert score is not None
		rel_score = _rel_score(score)
		inserts.append((id, score, rel_score))

	cur = db_con.cursor()
	cur.executemany(UPDATE_TEMPLATE, updates)

	print 'Applied {} updates'.format(len(updates))

	cur = db_con.cursor()
	cur.executemany(INSERT_TEMPLATE, inserts)

	print 'Applied {} insertions'.format(len(inserts))

		# change_handler.db_execute_many(qraat.signal_filter.INSERT_TEMPLATE, args)

class NotAllSameValueError(Exception):
	def __init__(self):
		pass

# Get the single value which all IDs in ids map to in id_to_interval. If no
# such single value exists, throw an exception.
def _get_interval_map_entry(ids, id_to_interval):
	for id in ids:
		assert id in id_to_interval
	vals = [id_to_interval[x] if x in id_to_interval else None for x in ids]
	if not all([x == vals[0] for x in vals]):
		raise NotAllSameValueError()
	return vals[0]

# Calculate relative score from absolute score.
def _rel_score(score):
	rel_score_to_scale = score if score > 0 else 0
	# change_handler.add_score(id, score, float(rel_score_to_scale) / (CONFIG_DELTA_AWAY * 2))
	rel_score = float(rel_score_to_scale) / (CONFIG_DELTA_AWAY * 2)
	return rel_score

# Get cursor value from database. Returns a default value if no such cursor
# value exists.
def get_cursor_value(handler, name):
	q = 'select value from `cursor` where name = %s'
	db_con = handler.obj
	cur = db_con.cursor()
	rows = cur.execute(q, (name,))
	if rows == 0:
		# Default value
		return 0
	elif rows == 1:
		r = cur.fetchone()
		r = tuple(r)
		return r[0]
	else:
		raise Exception('Ambiguous cursor value (found {}) for "{}"'.format(rows, name))

# Inserts (with a fallback to update) the cursor with the specified name and
# value.
def update_cursor_value(handler, name, value):
	q = 'insert into `cursor` (name, value) VALUES (%s, %s) ON DUPLICATE KEY UPDATE value = %s'
	db_con = handler.obj
	cur = db_con.cursor()
	rows = cur.execute(q, (name, value, value))
	print 'Update cursor "{}" returns: {}'.format(name, rows)

# Returns number of rows matching. Hoping for zero.
def explicit_check(change_handler, interval, base, duration, txid, siteid):
	db_con = change_handler.obj
<<<<<<< HEAD
	q = 'SELECT * from interval_cache where period = %s and start = %s and valid_duration = %s and deploymentID = %s and siteID = %s'
=======
	q = 'SELECT * from interval_cache where start = %s and valid_duration = %s and txid = %s and siteid = %s'
>>>>>>> ada8d1d0
	cur = db_con.cursor()
	print 'Performing explicit check query: "{}"'.format(q % (str(base), str(duration), str(txid), str(siteid)))
	rows = cur.execute(q, (base, duration, txid, siteid))
	return rows


def _log(id, score, rel_score):
	with open('/home/qraat/5scorer.txt', 'a') as f:
		f.write('id: {}, abs: {}, rel: {}\n'.format(id, score, rel_score))<|MERGE_RESOLUTION|>--- conflicted
+++ resolved
@@ -782,12 +782,8 @@
 	cur = db_con.cursor()
 	ids_template = ', '.join(map(lambda x : '{}', ids))
 	id_string = ids_template.format(*ids)
-<<<<<<< HEAD
+	print 'Preparing to hit database again'
 	q = 'SELECT DISTINCT siteID, deploymentID from est WHERE ID IN ({});'.format(id_string)
-=======
-	print 'Preparing to hit database again'
-	q = 'SELECT DISTINCT siteid, txid from est WHERE ID IN ({});'.format(id_string)
->>>>>>> ada8d1d0
 	rows = cur.execute(q)
 	r = cur.fetchone()
 	assert rows == 1
@@ -1269,13 +1265,9 @@
 	print 'assume args: txid={}, siteid={}'.format(txid, siteid)
 	db_con = change_handler.obj
 	cur = db_con.cursor()
-<<<<<<< HEAD
+	query_string = 'select * from interval_cache where start = %s and valid_duration = %s and deploymentID = %s and siteID = %s' % (str(base), str(duration), str(txid), str(siteid))
+	print 'Query that is expected to have no rows is "{}"'.format(query_string)
 	rows = cur.execute('select * from interval_cache where start = %s and valid_duration = %s and deploymentID = %s and siteID = %s', (base, duration, txid, siteid))
-=======
-	query_string = 'select * from interval_cache where start = %s and valid_duration = %s and txid = %s and siteid = %s' % (str(base), str(duration), str(txid), str(siteid))
-	print 'Query that is expected to have no rows is "{}"'.format(query_string)
-	rows = cur.execute('select * from interval_cache where start = %s and valid_duration = %s and txid = %s and siteid = %s', (base, duration, txid, siteid))
->>>>>>> ada8d1d0
 	if rows > 0:
 		print 'Violation of assumption for {}+{}'.format(base, duration)
 	assert rows == 0
@@ -1754,11 +1746,7 @@
 # Returns number of rows matching. Hoping for zero.
 def explicit_check(change_handler, interval, base, duration, txid, siteid):
 	db_con = change_handler.obj
-<<<<<<< HEAD
-	q = 'SELECT * from interval_cache where period = %s and start = %s and valid_duration = %s and deploymentID = %s and siteID = %s'
-=======
-	q = 'SELECT * from interval_cache where start = %s and valid_duration = %s and txid = %s and siteid = %s'
->>>>>>> ada8d1d0
+	q = 'SELECT * from interval_cache where start = %s and valid_duration = %s and deploymentID = %s and siteID = %s'
 	cur = db_con.cursor()
 	print 'Performing explicit check query: "{}"'.format(q % (str(base), str(duration), str(txid), str(siteid)))
 	rows = cur.execute(q, (base, duration, txid, siteid))
