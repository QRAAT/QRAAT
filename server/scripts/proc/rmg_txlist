#!/usr/bin/python2
# Thus far, this script will only create a valid tx.csv for pulse type 
# transmitters. We'll need to combine the parameter list for all transmitter
# types. 


<<<<<<< HEAD
import qraat
=======
import qraat, qraat.srv
>>>>>>> df2c0d1a
import MySQLdb as mdb
import argparse


parser = argparse.ArgumentParser(description="Produce tx.csv file from database")
parser.add_argument("db_auth_file", help="Path to db_auth file")
parser.add_argument("-f", "--tx_file", help="Path to tx.csv file", default='./tx.csv')
parser.add_argument("-r", "--rise_trigger", type=float, help="Detector rise trigger", default=1.5)
parser.add_argument("-t", "--time_constant", type=float, help="Detector time constant", default=10)

args = parser.parse_args()

default_type = 'pulse'

<<<<<<< HEAD
db_con = qraat.util.get_db('reader')
=======
db_con = qraat.srv.util.get_db('reader')
>>>>>>> df2c0d1a

cur = db_con.cursor()

# Transmitters in active deployments
cur.execute('''SELECT deployment.ID, txID, frequency 
                 FROM deployment
                 JOIN tx ON tx.ID = txID
                 JOIN tx_make ON tx_make.ID = tx.tx_makeID
                WHERE is_active = True
                  AND demod_type = '%s' ''' % default_type)

tx_dict = {}
for (dep_id, tx_id, frequency) in cur.fetchall():
  tx_dict[tx_id] = { 'frequency' : frequency, 'dep_id' : dep_id }

# Transmitter parameters
cur.execute('''SELECT txID, name, value 
                 FROM tx_parameters
                WHERE txID IN (%s)''' % ', '.join(map(lambda(x) : str(x), 
                                  tx_dict.keys())))
              
for (tx_id, name, value) in cur.fetchall():
  tx_dict[tx_id][name] = value

header = ['ID', 'frequency', 'type', 'pulse_width', 'rise_trigger', 'time_constant']

data = []

for (tx_id, params) in tx_dict.iteritems():
  data.append((params['dep_id'], 
               float(params['frequency']), 
               default_type, 
               float(params['pulse_width']), 
               args.rise_trigger, 
               args.time_constant))

txlist = qraat.csv.csv()
txlist.initialize_from_data(header, data)
txlist.write(args.tx_file)<|MERGE_RESOLUTION|>--- conflicted
+++ resolved
@@ -4,11 +4,7 @@
 # types. 
 
 
-<<<<<<< HEAD
-import qraat
-=======
 import qraat, qraat.srv
->>>>>>> df2c0d1a
 import MySQLdb as mdb
 import argparse
 
@@ -23,11 +19,7 @@
 
 default_type = 'pulse'
 
-<<<<<<< HEAD
-db_con = qraat.util.get_db('reader')
-=======
 db_con = qraat.srv.util.get_db('reader')
->>>>>>> df2c0d1a
 
 cur = db_con.cursor()
 
