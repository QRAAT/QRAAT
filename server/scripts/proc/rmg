#!/bin/bash
# rmg
# This script is part of the QRAAT system. It provides basic server
# side controls for RMG comptures/receiver running remotely. 
#
# Copyright (C) 2013 Christopher Patton
# 
# This program is free software: you can redistribute it and/or modify
# it under the terms of the GNU General Public License as published by
# the Free Software Foundation, either version 3 of the License, or
# (at your option) any later version.
# 
# This program is distributed in the hope that it will be useful,
# but WITHOUT ANY WARRANTY; without even the implied warranty of
# MERCHANTABILITY or FITNESS FOR A PARTICULAR PURPOSE.  See the
# GNU General Public License for more details.
# 
# You should have received a copy of the GNU General Public License
# along with this program.  If not, see <http://www.gnu.org/licenses/>.
#
# Notes
# 
# Meta data (transmitter file, log files, etc.) is stored persistently on
# disk on the RMG remotes, typically in /home/rmg. Data (.det files, 
# status.txt) is written in memory to ramdisk, typically /tmp/ramdisk/det.
# 
# We make heavy use of SSH. To avoid entering passwords all the time, we 
# use an RSA encryption key with no passphrase. The public key is stored 
# at all RMG remote sites in /home/rmg/.ssh/authorized_keys; the private 
# key is kept at the server, typically /home/rmg/.ssh/rmg_rsa. This is 
# because the remotes run the SSH daemon. 
#
# Tasks 
# 
#  'up'
#
#  set site computer's goal to up: computer on, receiver off
#
#  'down'
#
#  set site computer's goal to down: receiver off, computer to shutdown in 300 seconds
#
#  'start'
#
#  set site computer's goal to active: computer on, receiver on,
#
#  'stop'
#
#  same as 'up'
#
#  'fetch' 
#
# Download pulse data (.det files) from RMG remote to RMG server. Upon 
# success, erase the transfered data from the RMG remote. The pulse detector 
# in the RMG module emits .det files into a directory structure like 
# YYYY/MM/DD/HH/mm/ssuuuuuu.det. We want to be able to copy these files from 
# RMG remotes to the server, but exclude the directory that is being mutated. 
#       One solution would be to implement a hot-directory locking 
# mechanism on the RMG remote side. Since we don't want to burden the site 
# computers with this extra work, we decided to take advantage of the fact 
# that the real clock time must be synchronized across all nodes of the 
# network. We fetch all directories that are older than one minute because 
# the pulse detector will never mutate these directories again. 
#
#  'updatetx' 
#
# Update transmitter information on specified sites. This task includes an
# option to specify a file. 
#
#  'cyclerx'
#
# Cycle the power on the RMG module.  
#
# TODOs 
# 
# - Run task on 'all' sites. 
#
#

# ssh timeout in seconds
ConnectTimeout=10

function help() {
  cat <<!EOF!
usage: rmg task [-options] {sites}/all  

  This program is part of the QRAAT system. It provides basic controls
  for RMG computers/receivers running in the field. Perform a batch job
  on a list of sites. If 'all' is provided, the job will be dispatched to 
  all up sites.   

  'task' is any one of the following:

    on/off       Switch the field computer's power.

    status       Show status of a site. 

    update       Update a site's configuration information and goal state. 

    up           RMG receiver is unpowered and the detector is stopped. 
                 (Transition to up state.) 

    down         Instruct field computer to shut down in 5 minutes. 
                 (Transition to down state.) 

    start        Power on the RMG receiver and start software defined radio. 
                 Store pulse data remotely. (Transition to active state.)

    stop         Power off the RMG receiver and stop the software defined 
                 radio. (Transition to up state.)

    fetch        Download pulse data from site to server. Delete downloaded 
                 data from remote machine. 

    exporttx --file FILE    Export transmitter list from the database 
                            to a CSV file. Defaults to 'tx.csv.' in 
                            working directory. 
    
    updatetx --file FILE    Update transmitter file on remote computer. 
                            Defaults to 'tx.csv' in working directory.

    cyclerx      Power off the RMG receiver and power it back on.

    calibration --file FILE Update cal_tx.csv and run calibration on site

    auto_on      Turn automatic scheduler on

    auto_off     Turn automatic scheduler off

    help         Print this. 
!EOF!
}


  ## Set up environment ##
PATH="/usr/local/bin:$PATH"
source rmg_env  # setup RMG environment variables


  ## Routines ##

function get_status() {
# Probe the the status of a site

  SITE=$1

    #Ping computer
  read comp_ip power_ip comp_outlet rx_outlet powertype serv_state <<< \
   $(rmg_csv --row $SITE comp_ip power_ip comp_outlet rx_outlet powertype state <$SITELIST)
  ping $comp_ip -c 3 -w 6 &> /dev/null
  if [ $? -eq 0 ]
    then
      ping_computer="success"
      read site_goal timestamp site_status <<< `ssh -o ConnectTimeout=$ConnectTimeout $SITE "rmg_csv --column state <$RMG_SITE_METADATA_DIR/site.csv; rmg_csv --last-row timestamp site_status <$RMG_SITE_METADATA_DIR/status.log"`
<<<<<<< HEAD
=======
      if [ -z "$site_goal" ]
       then
        site_goal="unknown"
      fi
      if [ -z "$timestamp" ]
       then
        timestamp=`date -u +%s`
        site_status="unknown"
      fi
>>>>>>> ea4a3741
    else
      ping_computer="failure"
      site_goal="unknown"
      site_status="unknown"
      timestamp=`date -u +%s`
  fi

    #Ping router
  if [[ "$powertype" != "nil" ]]
    then
      ping $power_ip -c 3 -w 6 &> /dev/null
      if [ $? -eq 0 ]
        then
          ping_router="success"
          power_status=$(rmg_powerswitch $powertype $power_ip $comp_outlet QUERY)
          if [[ $ping_computer == "failure" ]]  && [ $power_status -eq 1 ]
            then
                #Try pinging computer again
              ping $comp_ip -c 3 -w 6 &> /dev/null
              if [ $? -eq 0 ]
                then
                  ping_computer="success"
                  read site_goal timestamp site_status <<< `ssh -o ConnectTimeout=$ConnectTimeout $SITE "rmg_csv --column state <$RMG_SITE_METADATA_DIR/site.csv; rmg_csv --last-row timestamp site_status <$RMG_SITE_METADATA_DIR/status.log"`
<<<<<<< HEAD
=======
                  if [ -z "$site_goal" ]
                   then
                    site_goal="unknown"
                  fi
                  if [ -z "$timestamp" ]
                   then
                    timestamp=`date -u +%s`
                    site_status="unknown"
                  fi
>>>>>>> ea4a3741
                else
                  if [[ $serv_state == "down" ]]
                    then
                      site_status="down"
                  fi
              fi
            else
              if [ $power_status -eq 0 ]
                then
                  site_status="off"
              fi
          fi
        else
          ping_router="failure"
      fi
    else
      ping_router="no_powerswitch"
      power_status=-1
  fi

}

function do_update() {
# Update a site's state remotely. Copy a new site.csv file 
# and run rmg-node check. 
  SITE=$1
  rmg_csv --row $SITE <$SITELIST | \
  ssh -o ConnectTimeout=$ConnectTimeout $SITE "cat > site.csv; rmg-node check"  

}
  
  ## Get task and options ##

TASK=$1 
shift

if [ ! $TASK ]
then
  help
  exit 0
fi

case $TASK in
 -h|--help|help)
   help
   exit 0
  ;; 

  updatetx)
    if [[ "$1" == "-f" ]] || [[ "$1" == "--file" ]] 
    then
      TX_FILE=$2
      shift
      shift
    else     
      TX_FILE=$RMG_SERVER_TXLIST
    fi
    if [ ! -e $TX_FILE ]
      then 
        echo "error: '$TX_FILE' doesn't exist" 1>&2
        exit 1
    fi
  ;;

  exporttx) # Export transmitter config file 
            # from DB and exit. 
    rmg_txlist "$@"
    exit 0
  ;;

  calibration)
    if [[ "$1" == "-f" ]] || [[ "$1" == "--file" ]] 
    then
      TX_FILE=$2
      shift
      shift
<<<<<<< HEAD
    else     
      TX_FILE=$RMG_SERVER_TXLIST
      rmg_txlist $RMG_SERVER_DB_AUTH -f $TX_FILE
    fi
    exit 0
=======
    fi
>>>>>>> ea4a3741
  ;;

  calibration)
    if [[ "$1" == "-f" ]] || [[ "$1" == "--file" ]] 
    then
      TX_FILE=$2
      shift
      shift
    fi
  ;;
    
  status|update|on|off|up|down|start|stop|fetch|cyclerx|do_nothing|die|down_now|auto_off|auto_on)
  ;; 
    
  *)
    echo error: unrecognized task \'$TASK\'
    exit 1
  ;;

esac 


  ## Run task at each site ##

SITELIST=$RMG_SERVER_METADATA_DIR/sitelist.csv
SITELISTBACKUP=$RMG_SERVER_METADATA_DIR/sitelist.csv~
if [ ! -e $SITELIST ]; 
then
  echo "error: site configuration information not available (no sitelist.csv)." 1>&2
  if [ -e $SITELISTBACKUP ];
  then
    echo "error: recovering from backup" 1>&2
    cp -f $SITELISTBACKUP $SITELIST
  else
    exit 1
  fi
fi 

#check sitelist validity
rmg_csv -l < $SITELIST > /dev/null
if [ $? -ne 0 ];
then
  echo "error: sitelist is invalid" 1>&2
  #check sitelistbackup validity
  rmg_csv -l < $SITELISTBACKUP > /dev/null
  if [ $? -ne 0 ];
  then
    echo "error: backup is unrecoverable" 1>&2
    exit 1
  else
    echo "error: recovering from backup" 1>&2
    cp -f $SITELISTBACKUP $SITELIST
  fi
fi

SITES=$@
if [[ "$SITES" = "all" ]]
  then
    SITES=`rmg_csv -c name < $SITELIST`
fi

if [[ "$TASK" = "auto_o"* ]]
then
  for SITE in $SITES
  do
    if [[ "$TASK" = "auto_on" ]]
    then
      rmg_csv $SITE auto auto < $SITELIST > /tmp/tmp_sitelist.csv && mv -f -b /tmp/tmp_sitelist.csv $SITELIST
    else
      rmg_csv $SITE auto off < $SITELIST > /tmp/tmp_sitelist.csv && mv -f -b /tmp/tmp_sitelist.csv $SITELIST
    fi
  done
  exit 0
fi

count=0
for SITE in $SITES
do
  read serv_goal <<< $(rmg_csv --row $SITE state <$SITELIST)
  if [ $? -ne 0 ]; then 
    echo "error: site '$SITE' not recognized in sitelist at $SITELIST." 1>&2
    exit 1
  fi 
  get_status $SITE

  case $TASK in 
    status)
      echo "status $SITE"
      echo "  Powerswitch Router Ping Test: $ping_router"
      echo "  Computer Ping Test: $ping_computer"
      echo "  Site Status:    $site_status, `date --date @$timestamp`"
      if [[ "$ping_computer" == "success" ]] && [[ "$site_goal" != "$serv_goal" ]] && [[ "$site_goal" != "unknown" ]]
       then
        echo "warning: goal state mismatch (serv=$serv_goal, node=$site_goal). Suggest update." 1>&2
      fi
    ;;

    update)
      echo "update $SITE"
      if [[ "$ping_computer" == "success" ]]
        then do_update $SITE
      else 
        echo "error: couldn't update; Computer ping test wasn't successful" 1>&2
      fi
    ;;

    on)
      echo "on $SITE"
      if [[ "$ping_router" == "success" ]]
        then if [[ "$site_status" == "off"* ]]  
          then
            rmg_powerswitch $powertype $power_ip $comp_outlet ON
          else
            echo "error: first switch the computer's power off." 1>&2
          fi
        else
          echo "error: Router ping test wasn't sucessful" 1>&2
      fi
    ;;

    off)
      echo "off $SITE"
      if [[ "$ping_router" == "success" ]]
        then
          if [[ "$ping_computer" == "failure" ]]
          then
            if [[ $serv_goal == "down" ]]
            then 
              rmg_powerswitch $powertype $power_ip $comp_outlet OFF
            else
              echo "error: Goal in sitelist.csv is not down; cannot poweroff automatically" 1>&2
            fi
          else
            echo "error: Computer is responding to ping; please shutdown computer" 1>&2
          fi
        else 
          echo "error: Router ping test wasn't sucessful" 1>&2
      fi
    ;;
    
    up|do_nothing) # * -> {up, do_nothing} 
      echo "$TASK $SITE"
      if [[ "$ping_computer" == "success" ]]
        then 
          rmg_csv $SITE state $TASK < $SITELIST > /tmp/tmp_sitelist.csv && mv -f -b /tmp/tmp_sitelist.csv $SITELIST
          do_update $SITE
        else 
          echo "error: couldn't update; Computer ping test wasn't successful" 1>&2
      fi
    ;;

    down)
      echo "down $SITE"
      if [[ "$ping_computer" == "success" ]]
        then
          if [[ "$powertype" == "nil" ]]
            then
              echo "Powertype is nil; setting site to up instead of down"
              TASK=up
          fi
          rmg_csv $SITE state $TASK < $SITELIST > /tmp/tmp_sitelist.csv && mv -f -b /tmp/tmp_sitelist.csv $SITELIST
          do_update $SITE
          TASK=down
        else
          echo "error: couldn't update; Computer ping test wasn't successful" 1>&2
     fi
    ;;

    down_now)
      echo "down_now $SITE"
      if [[ "$ping_computer" == "success" ]]
        then
          if [[ "$powertype" == "nil" ]]
            then
              echo "Powertype is nil; setting site to up instead of down"
              rmg_csv $SITE state up < $SITELIST > /tmp/tmp_sitelist.csv && mv -f -b /tmp/tmp_sitelist.csv $SITELIST
              do_update $SITE
          fi
          rmg_csv $SITE state down < $SITELIST > /tmp/tmp_sitelist.csv && mv -f -b /tmp/tmp_sitelist.csv $SITELIST
          do_update $SITE
          mkdir -p $RMG_SERVER_DET_DIR/$SITE 
          touch $RMG_SERVER_DET_DIR/$SITE/fetching.site
          rsync -az $SITE:$RMG_SITE_DET_DIR/ $RMG_SERVER_DET_DIR/$SITE/
          rm $RMG_SERVER_DET_DIR/$SITE/fetching.site
          ssh -o ConnectTimeout=$ConnectTimeout $SITE "rmg-node down -d 0; sleep 1; rmg-node check"
        else
          echo "error: couldn't update; Computer ping test wasn't successful" 1>&2
     fi
    ;;

    die)
      echo "die $SITE"
      if [[ "$ping_router" == "success" ]]
        then
          rmg_powerswitch $powertype $power_ip $rx_outlet OFF --invert=true
          rmg_powerswitch $powertype $power_ip $comp_outlet OFF
        else 
          echo "error: Router ping test wasn't sucessful" 1>&2
      fi
    ;;

    start) # * -> active 
      echo "start $SITE"
      if [[ "$ping_computer" == "success" ]]
        then 
          rmg_csv $SITE state active < $SITELIST > /tmp/tmp_sitelist.csv && mv -f -b /tmp/tmp_sitelist.csv $SITELIST
          do_update $SITE
        else 
          echo "error: couldn't update; Computer ping test wasn't successful" 1>&2
      fi
    ;;

    stop)  # * -> up
      echo "stop $SITE"
      if [[ "$ping_computer" == "success" ]]
        then
          rmg_csv $SITE state up < $SITELIST > /tmp/tmp_sitelist.csv && mv -f -b /tmp/tmp_sitelist.csv $SITELIST
          do_update $SITE
        else 
          echo "error: couldn't update; Computer ping test wasn't successful" 1>&2
      fi
    ;;

    fetch)
      echo "fetch $SITE"
      if [[ "$ping_computer" == "success" ]]
      then
        if [[ ! -e $RMG_SERVER_DET_DIR/$SITE/fetching.site ]]
        then
          DIRECTORIES_TO_COPY=$(ssh -o ConnectTimeout=$ConnectTimeout $SITE "cd $RMG_SITE_DET_DIR && find -type d" | rmg_fetch)
          if [[ $DIRECTORIES_TO_COPY ]]
          then
            mkdir -p $RMG_SERVER_DET_DIR/$SITE 
            touch $RMG_SERVER_DET_DIR/$SITE/fetching.site
            for DIR in $DIRECTORIES_TO_COPY; do
              echo "$SITE copying $DIR"
              mkdir -p $RMG_SERVER_DET_DIR/$SITE/$DIR
              # download to RMG server and delete from site if xfer succeeds
              rsync -az --remove-source-files $SITE:$RMG_SITE_DET_DIR/$DIR/* $RMG_SERVER_DET_DIR/$SITE/$DIR
              if [ $? -ne 0 ]; then
                echo "rsync error copying $DIR from $SITE"
              fi
              ssh -o ConnectTimeout=$ConnectTimeout $SITE "find $RMG_SITE_DET_DIR -mindepth 1 -depth -empty -delete"
              let ct=ct+1
            done
            rm $RMG_SERVER_DET_DIR/$SITE/fetching.site
          else
            echo "Nothing to fetch."
          fi
        else
          echo "$SITE is currently being fetched"
        fi
      else
        echo "error: Computer ping test wasn't successful" 1>&2
      fi
    ;;
    
    updatetx) 
      echo "updatetx $SITE"
      if [[ "$ping_computer" == "success" ]]
        then
          scp $TX_FILE $SITE:$RMG_SITE_METADATA_DIR/tx.csv 
          cp -f $TX_FILE $RMG_SERVER_TXDIR/tx.csv.$SITE
          date >> $RMG_SERVER_LOG_DIR/rmg_tx.log
          echo "updating txlist on $SITE" >> $RMG_SERVER_LOG_DIR/rmg_tx.log
          cat $TX_FILE >>$RMG_SERVER_LOG_DIR/rmg_tx.log
        else
          echo "error: Computer ping test wasn't successful" 1>&2
      fi
    ;;
 
    cyclerx)
      echo "cyclerx $SITE"
      if [[ "$ping_router" == "success" ]]
        then
          rmg_powerswitch $powertype $poweer_ip $rx_outlet CYCLE
          if [ $? -ne 0 ]
            then echo "error (powerswitch): couldn't connect with host" 1>&2
          fi
        else
          echo "error: Router ping test wasn't successful" 1>&2
      fi
    ;;

    calibration)
      echo "calibration $SITE"
      if [[ "$ping_computer" == "success" ]]
       then
        if [[ -e $TX_FILE ]]
         then
<<<<<<< HEAD
          scp $TX_FILE $SITE:$RMG_SITE_CAL_TX_CSV 
          echo "updating cal_txlist on $SITE"
        fi
=======
          echo "updating cal_txlist on $SITE"
          scp $TX_FILE $SITE:$RMG_SITE_CAL_TX_CSV 
        fi
        echo "Turning auto scheduler off for $SITE"
        rmg auto_off $SITE
>>>>>>> ea4a3741
        rmg_csv $SITE state calibration < $SITELIST > /tmp/tmp_sitelist.csv && mv -f -b /tmp/tmp_sitelist.csv $SITELIST
        do_update $SITE
       else
        echo "error: Computer ping test wasn't successful" 1>&2
      fi
    ;;
    
  esac
  let count=count+1
done

<|MERGE_RESOLUTION|>--- conflicted
+++ resolved
@@ -152,8 +152,6 @@
     then
       ping_computer="success"
       read site_goal timestamp site_status <<< `ssh -o ConnectTimeout=$ConnectTimeout $SITE "rmg_csv --column state <$RMG_SITE_METADATA_DIR/site.csv; rmg_csv --last-row timestamp site_status <$RMG_SITE_METADATA_DIR/status.log"`
-<<<<<<< HEAD
-=======
       if [ -z "$site_goal" ]
        then
         site_goal="unknown"
@@ -163,7 +161,6 @@
         timestamp=`date -u +%s`
         site_status="unknown"
       fi
->>>>>>> ea4a3741
     else
       ping_computer="failure"
       site_goal="unknown"
@@ -187,8 +184,6 @@
                 then
                   ping_computer="success"
                   read site_goal timestamp site_status <<< `ssh -o ConnectTimeout=$ConnectTimeout $SITE "rmg_csv --column state <$RMG_SITE_METADATA_DIR/site.csv; rmg_csv --last-row timestamp site_status <$RMG_SITE_METADATA_DIR/status.log"`
-<<<<<<< HEAD
-=======
                   if [ -z "$site_goal" ]
                    then
                     site_goal="unknown"
@@ -198,7 +193,6 @@
                     timestamp=`date -u +%s`
                     site_status="unknown"
                   fi
->>>>>>> ea4a3741
                 else
                   if [[ $serv_state == "down" ]]
                     then
@@ -265,25 +259,16 @@
 
   exporttx) # Export transmitter config file 
             # from DB and exit. 
-    rmg_txlist "$@"
-    exit 0
-  ;;
-
-  calibration)
     if [[ "$1" == "-f" ]] || [[ "$1" == "--file" ]] 
     then
       TX_FILE=$2
       shift
       shift
-<<<<<<< HEAD
     else     
       TX_FILE=$RMG_SERVER_TXLIST
-      rmg_txlist $RMG_SERVER_DB_AUTH -f $TX_FILE
     fi
+    rmg_txlist $RMG_SERVER_DB_AUTH -f $TX_FILE
     exit 0
-=======
-    fi
->>>>>>> ea4a3741
   ;;
 
   calibration)
@@ -574,17 +559,11 @@
        then
         if [[ -e $TX_FILE ]]
          then
-<<<<<<< HEAD
-          scp $TX_FILE $SITE:$RMG_SITE_CAL_TX_CSV 
-          echo "updating cal_txlist on $SITE"
-        fi
-=======
           echo "updating cal_txlist on $SITE"
           scp $TX_FILE $SITE:$RMG_SITE_CAL_TX_CSV 
         fi
         echo "Turning auto scheduler off for $SITE"
         rmg auto_off $SITE
->>>>>>> ea4a3741
         rmg_csv $SITE state calibration < $SITELIST > /tmp/tmp_sitelist.csv && mv -f -b /tmp/tmp_sitelist.csv $SITELIST
         do_update $SITE
        else
