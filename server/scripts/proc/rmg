#!/bin/bash
# rmg
# This script is part of the QRAAT system. It provides basic server
# side controls for RMG comptures/receiver running remotely. 
#
# Copyright (C) 2013 Christopher Patton
# 
# This program is free software: you can redistribute it and/or modify
# it under the terms of the GNU General Public License as published by
# the Free Software Foundation, either version 3 of the License, or
# (at your option) any later version.
# 
# This program is distributed in the hope that it will be useful,
# but WITHOUT ANY WARRANTY; without even the implied warranty of
# MERCHANTABILITY or FITNESS FOR A PARTICULAR PURPOSE.  See the
# GNU General Public License for more details.
# 
# You should have received a copy of the GNU General Public License
# along with this program.  If not, see <http://www.gnu.org/licenses/>.
#
# Notes
# 
# Meta data (transmitter file, log files, etc.) is stored persistently on
# disk on the RMG remotes, typically in /home/rmg. Data (.det files, 
# status.txt) is written in memory to ramdisk, typically /tmp/ramdisk/det.
# 
# We make heavy use of SSH. To avoid entering passwords all the time, we 
# use an RSA encryption key with no passphrase. The public key is stored 
# at all RMG remote sites in /home/rmg/.ssh/authorized_keys; the private 
# key is kept at the server, typically /home/rmg/.ssh/rmg_rsa. This is 
# because the remotes run the SSH daemon. 
#
# Tasks 
# 
#  'up'
#
#  set site computer's goal to up: computer on, receiver off
#
#  'down'
#
#  set site computer's goal to down: receiver off, computer to shutdown in 300 seconds
#
#  'start'
#
#  set site computer's goal to active: computer on, receiver on,
#
#  'stop'
#
#  same as 'up'
#
#  'fetch' 
#
# Download pulse data (.det files) from RMG remote to RMG server. Upon 
# success, erase the transfered data from the RMG remote. The pulse detector 
# in the RMG module emits .det files into a directory structure like 
# YYYY/MM/DD/HH/mm/ssuuuuuu.det. We want to be able to copy these files from 
# RMG remotes to the server, but exclude the directory that is being mutated. 
#       One solution would be to implement a hot-directory locking 
# mechanism on the RMG remote side. Since we don't want to burden the site 
# computers with this extra work, we decided to take advantage of the fact 
# that the real clock time must be synchronized across all nodes of the 
# network. We fetch all directories that are older than one minute because 
# the pulse detector will never mutate these directories again. 
#
#  'updatetx' 
#
# Update transmitter information on specified sites. This task includes an
# option to specify a file. 
#
#  'cyclerx'
#
# Cycle the power on the RMG module.  
#
# TODOs 
# 
# - Run task on 'all' sites. 
#
#

# ssh timeout in seconds
ConnectTimeout=10

function help() {
  cat <<!EOF!
usage: rmg task [-options] {sites}/all  

  This program is part of the QRAAT system. It provides basic controls
  for RMG computers/receivers running in the field. Perform a batch job
  on a list of sites. If 'all' is provided, the job will be dispatched to 
  all up sites.   

  'task' is any one of the following:

    on/off       Switch the field computer's power.

    status       Show status of a site. 

    update       Update a site's configuration information and goal state. 

    up           RMG receiver is unpowered and the detector is stopped. 
                 (Transition to up state.) 

    down         Instruct field computer to shut down in 5 minutes. 
                 (Transition to down state.) 

    start        Power on the RMG receiver and start software defined radio. 
                 Store pulse data remotely. (Transition to active state.)

    stop         Power off the RMG receiver and stop the software defined 
                 radio. (Transition to up state.)

    fetch        Download pulse data from site to server. Delete downloaded 
                 data from remote machine. 

    exporttx --file FILE    Export transmitter list from the database 
                            to a CSV file. Defaults to 'tx.csv.' in 
                            working directory. 
    
    updatetx --file FILE    Update transmitter file on remote computer. 
                            Defaults to 'tx.csv' in working directory.

    cyclerx      Power off the RMG receiver and power it back on.

    calibration --file FILE Update cal_tx.csv and run calibration on site

    auto_on      Turn automatic scheduler on

    auto_off     Turn automatic scheduler off

    help         Print this. 
!EOF!
}


  ## Set up environment ##
PATH="/usr/local/bin:$PATH"
source rmg_env  # setup RMG environment variables


  ## Routines ##

function get_status() {
# Probe the the status of a site

  SITE=$1

    #Ping computer
  read comp_ip power_ip comp_outlet rx_outlet powertype serv_state <<< \
   $(rmg_csv --row $SITE comp_ip power_ip comp_outlet rx_outlet powertype state <$SITELIST)
  ping $comp_ip -c 3 -w 6 &> /dev/null
  if [ $? -eq 0 ]
    then
      ping_computer="success"
      read site_goal timestamp site_status <<< `ssh -o ConnectTimeout=$ConnectTimeout $SITE "rmg_csv --column state <$RMG_SITE_METADATA_DIR/site.csv; rmg_csv --last-row timestamp site_status <$RMG_SITE_METADATA_DIR/status.log"`
<<<<<<< HEAD
=======
      if [ -z "$site_goal" ]
       then
        site_goal="unknown"
      fi
      if [ -z "$timestamp" ]
       then
        timestamp=`date -u +%s`
        site_status="unknown"
      fi
>>>>>>> 239abfdb
    else
      ping_computer="failure"
      site_goal="unknown"
      site_status="unknown"
      timestamp=`date -u +%s`
  fi

    #Ping router
  if [[ "$powertype" != "nil" ]]
    then
      ping $power_ip -c 3 -w 6 &> /dev/null
      if [ $? -eq 0 ]
        then
          ping_router="success"
          power_status=$(rmg_powerswitch $powertype $power_ip $comp_outlet QUERY)
          if [[ $ping_computer == "failure" ]]  && [ $power_status -eq 1 ]
            then
                #Try pinging computer again
              ping $comp_ip -c 3 -w 6 &> /dev/null
              if [ $? -eq 0 ]
                then
                  ping_computer="success"
                  read site_goal timestamp site_status <<< `ssh -o ConnectTimeout=$ConnectTimeout $SITE "rmg_csv --column state <$RMG_SITE_METADATA_DIR/site.csv; rmg_csv --last-row timestamp site_status <$RMG_SITE_METADATA_DIR/status.log"`
<<<<<<< HEAD
=======
                  if [ -z "$site_goal" ]
                   then
                    site_goal="unknown"
                  fi
                  if [ -z "$timestamp" ]
                   then
                    timestamp=`date -u +%s`
                    site_status="unknown"
                  fi
>>>>>>> 239abfdb
                else
                  if [[ $serv_state == "down" ]]
                    then
                      site_status="down"
                  fi
              fi
            else
              if [ $power_status -eq 0 ]
                then
                  site_status="off"
              fi
          fi
        else
          ping_router="failure"
      fi
    else
      ping_router="no_powerswitch"
      power_status=-1
  fi

}

function do_update() {
# Update a site's state remotely. Copy a new site.csv file 
# and run rmg-node check. 
  SITE=$1
  rmg_csv --row $SITE <$SITELIST | \
  ssh -o ConnectTimeout=$ConnectTimeout $SITE "cat > site.csv; rmg-node check"  

}
  
  ## Get task and options ##

TASK=$1 
shift

if [ ! $TASK ]
then
  help
  exit 0
fi

case $TASK in
 -h|--help|help)
   help
   exit 0
  ;; 

  updatetx)
    if [[ "$1" == "-f" ]] || [[ "$1" == "--file" ]] 
    then
      TX_FILE=$2
      shift
      shift
    else     
      TX_FILE=$RMG_SERVER_TXLIST
    fi
    if [ ! -e $TX_FILE ]
      then 
        echo "error: '$TX_FILE' doesn't exist" 1>&2
        exit 1
    fi
  ;;

  exporttx) # Export transmitter config file 
            # from DB and exit. 
    rmg_txlist "$@"
    exit 0
  ;;

  calibration)
    if [[ "$1" == "-f" ]] || [[ "$1" == "--file" ]] 
    then
      TX_FILE=$2
      shift
      shift
<<<<<<< HEAD
    else     
      TX_FILE=$RMG_SERVER_TXLIST
      rmg_txlist $RMG_SERVER_DB_AUTH -f $TX_FILE
    fi
    exit 0
=======
    fi
>>>>>>> 239abfdb
  ;;

  calibration)
    if [[ "$1" == "-f" ]] || [[ "$1" == "--file" ]] 
    then
      TX_FILE=$2
      shift
      shift
    fi
  ;;
    
  status|update|on|off|up|down|start|stop|fetch|cyclerx|do_nothing|die|down_now|auto_off|auto_on)
  ;; 
    
  *)
    echo error: unrecognized task \'$TASK\'
    exit 1
  ;;

esac 


  ## Run task at each site ##

SITELIST=$RMG_SERVER_METADATA_DIR/sitelist.csv
SITELISTBACKUP=$RMG_SERVER_METADATA_DIR/sitelist.csv~
if [ ! -e $SITELIST ]; 
then
  echo "error: site configuration information not available (no sitelist.csv)." 1>&2
  if [ -e $SITELISTBACKUP ];
  then
    echo "error: recovering from backup" 1>&2
    cp -f $SITELISTBACKUP $SITELIST
  else
    exit 1
  fi
fi 

#check sitelist validity
rmg_csv -l < $SITELIST > /dev/null
if [ $? -ne 0 ];
then
  echo "error: sitelist is invalid" 1>&2
  #check sitelistbackup validity
  rmg_csv -l < $SITELISTBACKUP > /dev/null
  if [ $? -ne 0 ];
  then
    echo "error: backup is unrecoverable" 1>&2
    exit 1
  else
    echo "error: recovering from backup" 1>&2
    cp -f $SITELISTBACKUP $SITELIST
  fi
fi

SITES=$@
if [[ "$SITES" = "all" ]]
  then
    SITES=`rmg_csv -c name < $SITELIST`
fi

if [[ "$TASK" = "auto_o"* ]]
then
  for SITE in $SITES
  do
    if [[ "$TASK" = "auto_on" ]]
    then
      rmg_csv $SITE auto auto < $SITELIST > /tmp/tmp_sitelist.csv && mv -f -b /tmp/tmp_sitelist.csv $SITELIST
    else
      rmg_csv $SITE auto off < $SITELIST > /tmp/tmp_sitelist.csv && mv -f -b /tmp/tmp_sitelist.csv $SITELIST
    fi
  done
  exit 0
fi

count=0
for SITE in $SITES
do
  read serv_goal <<< $(rmg_csv --row $SITE state <$SITELIST)
  if [ $? -ne 0 ]; then 
    echo "error: site '$SITE' not recognized in sitelist at $SITELIST." 1>&2
    exit 1
  fi 
  get_status $SITE

  case $TASK in 
    status)
      echo "status $SITE"
      echo "  Powerswitch Router Ping Test: $ping_router"
      echo "  Computer Ping Test: $ping_computer"
      echo "  Site Status:    $site_status, `date --date @$timestamp`"
      if [[ "$ping_computer" == "success" ]] && [[ "$site_goal" != "$serv_goal" ]] && [[ "$site_goal" != "unknown" ]]
       then
        echo "warning: goal state mismatch (serv=$serv_goal, node=$site_goal). Suggest update." 1>&2
      fi
    ;;

    update)
      echo "update $SITE"
      if [[ "$ping_computer" == "success" ]]
        then do_update $SITE
      else 
        echo "error: couldn't update; Computer ping test wasn't successful" 1>&2
      fi
    ;;

    on)
      echo "on $SITE"
      if [[ "$ping_router" == "success" ]]
        then if [[ "$site_status" == "off"* ]]  
          then
            rmg_powerswitch $powertype $power_ip $comp_outlet ON
          else
            echo "error: first switch the computer's power off." 1>&2
          fi
        else
          echo "error: Router ping test wasn't sucessful" 1>&2
      fi
    ;;

    off)
      echo "off $SITE"
      if [[ "$ping_router" == "success" ]]
        then
          if [[ "$ping_computer" == "failure" ]]
          then
            if [[ $serv_goal == "down" ]]
            then 
              rmg_powerswitch $powertype $power_ip $comp_outlet OFF
            else
              echo "error: Goal in sitelist.csv is not down; cannot poweroff automatically" 1>&2
            fi
          else
            echo "error: Computer is responding to ping; please shutdown computer" 1>&2
          fi
        else 
          echo "error: Router ping test wasn't sucessful" 1>&2
      fi
    ;;
    
    up|do_nothing) # * -> {up, do_nothing} 
      echo "$TASK $SITE"
      if [[ "$ping_computer" == "success" ]]
        then 
          rmg_csv $SITE state $TASK < $SITELIST > /tmp/tmp_sitelist.csv && mv -f -b /tmp/tmp_sitelist.csv $SITELIST
          do_update $SITE
        else 
          echo "error: couldn't update; Computer ping test wasn't successful" 1>&2
      fi
    ;;

    down)
      echo "down $SITE"
      if [[ "$ping_computer" == "success" ]]
        then
          if [[ "$powertype" == "nil" ]]
            then
              echo "Powertype is nil; setting site to up instead of down"
              TASK=up
          fi
          rmg_csv $SITE state $TASK < $SITELIST > /tmp/tmp_sitelist.csv && mv -f -b /tmp/tmp_sitelist.csv $SITELIST
          do_update $SITE
          TASK=down
        else
          echo "error: couldn't update; Computer ping test wasn't successful" 1>&2
     fi
    ;;

    down_now)
      echo "down_now $SITE"
      if [[ "$ping_computer" == "success" ]]
        then
          if [[ "$powertype" == "nil" ]]
            then
              echo "Powertype is nil; setting site to up instead of down"
              rmg_csv $SITE state up < $SITELIST > /tmp/tmp_sitelist.csv && mv -f -b /tmp/tmp_sitelist.csv $SITELIST
              do_update $SITE
          fi
          rmg_csv $SITE state down < $SITELIST > /tmp/tmp_sitelist.csv && mv -f -b /tmp/tmp_sitelist.csv $SITELIST
          do_update $SITE
          mkdir -p $RMG_SERVER_DET_DIR/$SITE 
          touch $RMG_SERVER_DET_DIR/$SITE/fetching.site
          rsync -az $SITE:$RMG_SITE_DET_DIR/ $RMG_SERVER_DET_DIR/$SITE/
          rm $RMG_SERVER_DET_DIR/$SITE/fetching.site
          ssh -o ConnectTimeout=$ConnectTimeout $SITE "rmg-node down -d 0; sleep 1; rmg-node check"
        else
          echo "error: couldn't update; Computer ping test wasn't successful" 1>&2
     fi
    ;;

    die)
      echo "die $SITE"
      if [[ "$ping_router" == "success" ]]
        then
          rmg_powerswitch $powertype $power_ip $rx_outlet OFF --invert=true
          rmg_powerswitch $powertype $power_ip $comp_outlet OFF
        else 
          echo "error: Router ping test wasn't sucessful" 1>&2
      fi
    ;;

    start) # * -> active 
      echo "start $SITE"
      if [[ "$ping_computer" == "success" ]]
        then 
          rmg_csv $SITE state active < $SITELIST > /tmp/tmp_sitelist.csv && mv -f -b /tmp/tmp_sitelist.csv $SITELIST
          do_update $SITE
        else 
          echo "error: couldn't update; Computer ping test wasn't successful" 1>&2
      fi
    ;;

    stop)  # * -> up
      echo "stop $SITE"
      if [[ "$ping_computer" == "success" ]]
        then
          rmg_csv $SITE state up < $SITELIST > /tmp/tmp_sitelist.csv && mv -f -b /tmp/tmp_sitelist.csv $SITELIST
          do_update $SITE
        else 
          echo "error: couldn't update; Computer ping test wasn't successful" 1>&2
      fi
    ;;

    fetch)
      echo "fetch $SITE"
      if [[ "$ping_computer" == "success" ]]
      then
        if [[ ! -e $RMG_SERVER_DET_DIR/$SITE/fetching.site ]]
        then
          DIRECTORIES_TO_COPY=$(ssh -o ConnectTimeout=$ConnectTimeout $SITE "cd $RMG_SITE_DET_DIR && find -type d" | rmg_fetch)
          if [[ $DIRECTORIES_TO_COPY ]]
          then
            mkdir -p $RMG_SERVER_DET_DIR/$SITE 
            touch $RMG_SERVER_DET_DIR/$SITE/fetching.site
            for DIR in $DIRECTORIES_TO_COPY; do
              echo "$SITE copying $DIR"
              mkdir -p $RMG_SERVER_DET_DIR/$SITE/$DIR
              # download to RMG server and delete from site if xfer succeeds
              rsync -az --remove-source-files $SITE:$RMG_SITE_DET_DIR/$DIR/* $RMG_SERVER_DET_DIR/$SITE/$DIR
              if [ $? -ne 0 ]; then
                echo "rsync error copying $DIR from $SITE"
              fi
              ssh -o ConnectTimeout=$ConnectTimeout $SITE "find $RMG_SITE_DET_DIR -mindepth 1 -depth -empty -delete"
              let ct=ct+1
            done
            rm $RMG_SERVER_DET_DIR/$SITE/fetching.site
          else
            echo "Nothing to fetch."
          fi
        else
          echo "$SITE is currently being fetched"
        fi
      else
        echo "error: Computer ping test wasn't successful" 1>&2
      fi
    ;;
    
    updatetx) 
      echo "updatetx $SITE"
      if [[ "$ping_computer" == "success" ]]
        then
          scp $TX_FILE $SITE:$RMG_SITE_METADATA_DIR/tx.csv 
          cp -f $TX_FILE $RMG_SERVER_TXDIR/tx.csv.$SITE
          date >> $RMG_SERVER_LOG_DIR/rmg_tx.log
          echo "updating txlist on $SITE" >> $RMG_SERVER_LOG_DIR/rmg_tx.log
          cat $TX_FILE >>$RMG_SERVER_LOG_DIR/rmg_tx.log
        else
          echo "error: Computer ping test wasn't successful" 1>&2
      fi
    ;;
 
    cyclerx)
      echo "cyclerx $SITE"
      if [[ "$ping_router" == "success" ]]
        then
          rmg_powerswitch $powertype $poweer_ip $rx_outlet CYCLE
          if [ $? -ne 0 ]
            then echo "error (powerswitch): couldn't connect with host" 1>&2
          fi
        else
          echo "error: Router ping test wasn't successful" 1>&2
      fi
    ;;

    calibration)
      echo "calibration $SITE"
      if [[ "$ping_computer" == "success" ]]
       then
        if [[ -e $TX_FILE ]]
         then
<<<<<<< HEAD
          scp $TX_FILE $SITE:$RMG_SITE_CAL_TX_CSV 
          echo "updating cal_txlist on $SITE"
        fi
=======
          echo "updating cal_txlist on $SITE"
          scp $TX_FILE $SITE:$RMG_SITE_CAL_TX_CSV 
        fi
        echo "Turning auto scheduler off for $SITE"
        rmg auto_off $SITE
>>>>>>> 239abfdb
        rmg_csv $SITE state calibration < $SITELIST > /tmp/tmp_sitelist.csv && mv -f -b /tmp/tmp_sitelist.csv $SITELIST
        do_update $SITE
       else
        echo "error: Computer ping test wasn't successful" 1>&2
      fi
    ;;
    
  esac
  let count=count+1
done

<|MERGE_RESOLUTION|>--- conflicted
+++ resolved
@@ -71,9 +71,6 @@
 #
 # Cycle the power on the RMG module.  
 #
-# TODOs 
-# 
-# - Run task on 'all' sites. 
 #
 #
 
@@ -152,8 +149,6 @@
     then
       ping_computer="success"
       read site_goal timestamp site_status <<< `ssh -o ConnectTimeout=$ConnectTimeout $SITE "rmg_csv --column state <$RMG_SITE_METADATA_DIR/site.csv; rmg_csv --last-row timestamp site_status <$RMG_SITE_METADATA_DIR/status.log"`
-<<<<<<< HEAD
-=======
       if [ -z "$site_goal" ]
        then
         site_goal="unknown"
@@ -163,7 +158,6 @@
         timestamp=`date -u +%s`
         site_status="unknown"
       fi
->>>>>>> 239abfdb
     else
       ping_computer="failure"
       site_goal="unknown"
@@ -187,8 +181,7 @@
                 then
                   ping_computer="success"
                   read site_goal timestamp site_status <<< `ssh -o ConnectTimeout=$ConnectTimeout $SITE "rmg_csv --column state <$RMG_SITE_METADATA_DIR/site.csv; rmg_csv --last-row timestamp site_status <$RMG_SITE_METADATA_DIR/status.log"`
-<<<<<<< HEAD
-=======
+
                   if [ -z "$site_goal" ]
                    then
                     site_goal="unknown"
@@ -198,7 +191,6 @@
                     timestamp=`date -u +%s`
                     site_status="unknown"
                   fi
->>>>>>> 239abfdb
                 else
                   if [[ $serv_state == "down" ]]
                     then
@@ -275,15 +267,7 @@
       TX_FILE=$2
       shift
       shift
-<<<<<<< HEAD
-    else     
-      TX_FILE=$RMG_SERVER_TXLIST
-      rmg_txlist $RMG_SERVER_DB_AUTH -f $TX_FILE
     fi
-    exit 0
-=======
-    fi
->>>>>>> 239abfdb
   ;;
 
   calibration)
@@ -574,17 +558,11 @@
        then
         if [[ -e $TX_FILE ]]
          then
-<<<<<<< HEAD
-          scp $TX_FILE $SITE:$RMG_SITE_CAL_TX_CSV 
-          echo "updating cal_txlist on $SITE"
-        fi
-=======
           echo "updating cal_txlist on $SITE"
           scp $TX_FILE $SITE:$RMG_SITE_CAL_TX_CSV 
         fi
         echo "Turning auto scheduler off for $SITE"
         rmg auto_off $SITE
->>>>>>> 239abfdb
         rmg_csv $SITE state calibration < $SITELIST > /tmp/tmp_sitelist.csv && mv -f -b /tmp/tmp_sitelist.csv $SITELIST
         do_update $SITE
        else
