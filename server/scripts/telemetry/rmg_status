--- conflicted
+++ resolved
@@ -39,12 +39,8 @@
 fi
 
 source rmg_env
-<<<<<<< HEAD
-echo Started at `date`
-=======
 
 echo Starting `date`
->>>>>>> 58790f30
 echo
 echo rmg_schedule
 rmg_schedule $RMG_SERVER_SITELIST $RMG_SERVER_TXLIST
@@ -66,6 +62,6 @@
 echo
 echo rmg_plotstatus
 rmg_plotstatus $RMG_SERVER_SITELIST $RMG_SERVER_METADATA_DIR/authfile
-echo Finished at `date`
+echo `date`
 echo
 #END