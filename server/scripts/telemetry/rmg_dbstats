--- conflicted
+++ resolved
@@ -86,55 +86,6 @@
 	return 0 ;
 }
 
-<<<<<<< HEAD
-# OBSOLETE ?
-sub readstatsfile($)	# Reads a CSV file of stats data and creates a hash of it, returns a reference to the hash, or undef
-{
-	my ( $filename ) = @_ ;
-	if( $Debug ) { print "debug: readstatsfile: start\n" ; }
-	if( not defined($filename) ) { return undef } ;
-	my $fd ;
-	if( not defined open($fd,"<".$filename) )
-	{
-		print "Error: cannot open data file '$filename'\n" ;
-		return undef ;
-	}
-	my @data = () ;
-	my $line ;
-	my $linecount = 0 ;
-	while( $line = <$fd> )
-	{
-		$linecount++ ;
-		chomp($line) ;
-		my @args = split /,\s*/,$line ;
-		my $argc = scalar @args ;
-		if( $argc < 2 )	# 2013-05-31 20:57:04, 1370033824.115382, 164022933, 164020000, 1.824834e-01, ...
-		{
-			if( $Debug ) { print "debug: readstatsfile: too few args: $argc on line $linecount: $line\n" ; }
-			next ;
-		}
-		my $datetime = $args[0] ;
-		if( $datetime =~ /Date/ )
-		{
-			if( $Debug ) { print "debug: readstatsfile: header line\n" ; }
-			next ;
-		}
-		if( length($datetime) != 19 )
-		{
-			if( $Debug ) { print "debug: readstatsfile: bad datetime: $datetime on line $linecount: $line\n" ; }
-			next ;
-		}
-		#
-		push @data, [ @args ] ;	# Add an array entry to @data that contains a reference to the args array
-		if( $Debug ) { print "debug: readstatsfile: read $argc values from line $linecount\n" ; }
-	}
-	close($fd) ;
-	if( $Debug ) { print "debug: readstatsfile: finish\n" ; }
-	return \@data ;
-}
-
-=======
->>>>>>> f82f660e
 sub updatedatabase($)
 {
 	my ( $authfilename ) = @_ ;
@@ -163,13 +114,8 @@
 	my ( $dbh ) = @_ ;
 	if( $Debug ) { print "debug: update_procount: start\n" ; }
 	#
-<<<<<<< HEAD
-	# Read a list of site names from the sitelist table
-	my $query = "select id,name from $TableNameSitelist;" ;
-=======
 	# Read a list of site names from the $TableNameSitelist table
 	my $query = "select id,name from $TableNameSitelist ;" ;
->>>>>>> f82f660e
 	my @sitelist = dbgetdata($dbh,$query) ;
 	if( scalar @sitelist < 1 )
 	{
@@ -219,21 +165,6 @@
 	my ( $dbh, $siteid ) = @_ ;
 	my %data = () ;
 	#my $dtstart = strftime("%Y-%m-%d %H:%M:%S",gmtime($ProgramStartTime-$Interval)) ;
-<<<<<<< HEAD
-	my $tstart = $ProgramStartTime-$Interval ;
-	my $tstop = $ProgramStartTime ;
-	my $dtstop = strftime("%Y-%m-%d %H:%M:%S",gmtime($ProgramStartTime)) ;
-	my $query = "select count(id) from est where siteid = $siteid and timestamp between $tstart and $tstop;" ;
-	if( $Debug ) { print "debug: getsitestats: query=$query\n" ; }
-	my $estserver = dblookup($dbh,$query) ;
-	if( not defined $estserver ) { $estserver = "" ; }
-	#$query = "select count(id) from est where siteid = $siteid and datetime between $tstart and $tstop;" ;
-	#if( $Debug ) { print "debug: getsitestats: query=$query\n" ; }
-	#my $festserver = dblookup($dbh,$query) ;
-	#if( not defined $festserver ) { $festserver = "" ; }
-	#if( $Debug ) { print "debug: getsitestats: estserver=$estserver festserver=$festserver\n" ; }
-	$data{datetime} = $dtstop ;
-=======
 	#my $dtstop = strftime("%Y-%m-%d %H:%M:%S",gmtime($ProgramStartTime)) ;
 	#my $query = "select count(id) from est where siteid = $siteid and datetime between \"$dtstart\" and \"$dtstop\";" ;
 	my $dtstart = $ProgramStartTime-$Interval ;
@@ -248,7 +179,6 @@
 	if( not defined $festserver ) { $festserver = "" ; }
 	if( $Debug ) { print "debug: getsitestats: estserver=$estserver festserver=$festserver\n" ; }
 	$data{datetime} = strftime("%Y-%m-%d %H:%M:%S",gmtime($dtstop)) ;
->>>>>>> f82f660e
 	$data{timezone} = "UTC" ;
 	$data{siteid} = $siteid ;
 	$data{estserver} = $estserver ;
