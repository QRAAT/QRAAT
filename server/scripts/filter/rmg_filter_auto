#!/usr/bin/python2
# rmg_filter_auto
# Script to call for time filtering things that haven't been time filtered yet.
# This program is part of QRAAT, an automated animal tracking system based on
# GNU Radio. 
#
# Copyright (C) 2014 Sean Riddle
# 
# This program is free software: you can redistribute it and/or modify
# it under the terms of the GNU General Public License as published by
# the Free Software Foundation, either version 3 of the License, or
# (at your option) any later version.
# 
# This program is distributed in the hope that it will be useful,
# but WITHOUT ANY WARRANTY; without even the implied warranty of
# MERCHANTABILITY or FITNESS FOR A PARTICULAR PURPOSE.  See the
# GNU General Public License for more details.
# 
# You should have received a copy of the GNU General Public License
# along with this program.  If not, see <http://www.gnu.org/licenses/>.

from math import ceil
import qraat
import qraat.srv
import time, os, sys, commands
import MySQLdb as mdb
from optparse import OptionParser

# Check for running instances of this program. 
(status, output) = commands.getstatusoutput(
  'pgrep -c `basename %s`' % (sys.argv[0]))
if int(output) > 1: 
  print >>sys.stderr, "filter_auto: error: attempted reentry, exiting"
  sys.exit(1)

try: 
  start = time.time()
  print "filter_auto: start time:", time.asctime(time.localtime(start))

  # db_con = qraat.util.get_db('reader')

  change_handler = qraat.srv.signal_filter.init_change_handler()
  db_con = change_handler.obj

  context_length = 3 * 60

  chunk_size = int(60 * 60)		# One hour (in seconds)

  # FIXME This commented out stuff came up in a merge fix. Shouldn't be a problem. 
  # total_chunks = int((t_end - t_start) / float(chunk_size)) + 1
  # start_times = [(t_start + (i * chunk_size)) for i in range(total_chunks)]
  # intervals = [(x, min(t_end, x + chunk_size)) for x in start_times]
  # change_handler = qraat.srv.signal_filter.init_change_handler()
  # for start, end in intervals:
    # print '{} - {}'.format(start, end)
    # Get all unscored IDs in this chunk

    # q = 'select t.ID from estscore RIGHT JOIN (select ID from est where siteid = %s and txid = %s and timestamp >= %s and timestamp <= %s) as t ON t.ID = estscore.estid where estscore.estid IS NULL;'

	# cursor_val = qraat.srv.signal_filter.get_current_cursor_value(db_con)
    # q = 'select ID from est where siteid = %s and txid = %s and 

    # initialize cursor table entry if it does not exist - wait! no need!
    # print 'Initializing cursor table now...'
    # change_handler.add_sql('INSERT IGNORE INTO `cursor` (value, name) values ( , ('estscore',))

  cursor_value = qraat.srv.signal_filter.get_cursor_value(change_handler, 'estscore')
  print 'Got cursor_value:', cursor_value
  


  cur = db_con.cursor()
  
  # Get a set of (dep_id, site_id) pairs for which there is new data. 
  cur.execute('''SELECT DISTINCT deploymentID, siteID 
                   FROM est 
                  WHERE ID > %s''', (cursor_value)) 
  
  for (dep_id, site_id) in cur.fetchall(): 
    print "filter_auto: processing (depID=%d, siteID=%d)" % (dep_id, site_id)
    rows = cur.execute('''SELECT ID 
                            FROM est 
                           WHERE siteID=%s 
                             AND deploymentID=%s 
                             AND ID > %s''', (site_id, dep_id, cursor_value))
    l = []
    while True:
      r = cur.fetchone()
      if r is None: break
      r = tuple(r)
      l.append(r[0])

    if len(l) == 0:
      print 'filter_auto: skipping empty data set.'

    else:
      # Split into groups of 1000 each?
      #batch_size = 1000
      #max_range_float = len(l) / float(batch_size)
      #max_range = ceil(max_range_float)
      #for i in range(int(max_range)):
      #  sub_l = l[i * batch_size:(i + 1) * batch_size]
      #  qraat.srv.signal_filter.score(sub_l)
      #  qraat.srv.signal_filter.update_cursor_value(change_handler, 'estscore', max(l))
      qraat.srv.signal_filter.score(l)
      qraat.srv.signal_filter.update_cursor_value(change_handler, 'estscore', max(l))
    
<<<<<<< HEAD
except mdb.Error, e:
  print >>sys.stderr, "filter_auto: error: [%d] %s" % (e.args[0], e.args[1])
  sys.exit(1)
=======
#except mdb.Error, e:
#  print >>sys.stderr, "filter_auto: error: [%d] %s" % (e.args[0], e.args[1])
#  sys.exit(1)
>>>>>>> 52b138a2

except qraat.error.QraatError, e:
  print >>sys.stderr, "filter_auto: error: %s." % e

finally: 
  print "filter_auto: finished in %.2f seconds." % (time.time() - start)<|MERGE_RESOLUTION|>--- conflicted
+++ resolved
@@ -105,15 +105,9 @@
       qraat.srv.signal_filter.score(l)
       qraat.srv.signal_filter.update_cursor_value(change_handler, 'estscore', max(l))
     
-<<<<<<< HEAD
-except mdb.Error, e:
-  print >>sys.stderr, "filter_auto: error: [%d] %s" % (e.args[0], e.args[1])
-  sys.exit(1)
-=======
 #except mdb.Error, e:
 #  print >>sys.stderr, "filter_auto: error: [%d] %s" % (e.args[0], e.args[1])
 #  sys.exit(1)
->>>>>>> 52b138a2
 
 except qraat.error.QraatError, e:
   print >>sys.stderr, "filter_auto: error: %s." % e
