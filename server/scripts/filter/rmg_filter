--- conflicted
+++ resolved
@@ -3,7 +3,7 @@
 # Template for writing scripts. This program is part of QRAAT, 
 # an automated animal tracking system based on GNU Radio. 
 #
-# Copyright (C) 2014 Sean Riddle
+# Copyright (C) 2013 Christopher Patton
 # 
 # This program is free software: you can redistribute it and/or modify
 # it under the terms of the GNU General Public License as published by
@@ -32,20 +32,12 @@
 
 parser = OptionParser()
 
-<<<<<<< HEAD
-parser.description = '''This does nothing.'''
-parser.add_option('-s', '--site-id', action='store', type='int')
-parser.add_option('-t', '--dep-id', action='store', type='int')
-parser.add_option('-a', '--t-start', action='store', type='int')
-parser.add_option('-z', '--t-end', action='store', type='int')
-=======
 parser.description = '''Per site and transmitter signal filter.'''
 parser.add_option('--site-id', action='store', type='int', default=2)
 parser.add_option('--dep-id', action='store', type='int', default=51)
 parser.add_option('--t-start', action='store', type='float', default=1376427421)
 parser.add_option('--t-end', action='store', type='float', default=1376434446)
 
->>>>>>> df2c0d1a
 
 (options, args) = parser.parse_args()
 
@@ -53,52 +45,6 @@
   start = time.time()
   print "filter: start time:", time.asctime(time.localtime(start))
 
-<<<<<<< HEAD
-  site_id, dep_id = options.site_id, options.dep_id
-
-  total_chunks = int((t_end - t_start) / float(chunk_size)) + 1
-  start_times = [(t_start + (i * chunk_size)) for i in range(total_chunks)]
-  intervals = [(x, min(t_end, x + chunk_size)) for x in start_times]
-  print 'There are {} intervals'.format(len(intervals))
-  change_handler = qraat.srv.signal_filter.init_change_handler()
-  for start, end in intervals:
-    # Right now this rescores points within time range *only* when a score has
-    # not already been computed. Could change this to delete all those scores
-    # (and interval_cache values) and then not do a join filter. But what we do
-    # not want, I'm pretty sure, is more than one score per point.
-    q = 'select t.ID from estscore RIGHT JOIN (select ID from est where siteID = %s and deploymentID = %s and timestamp >= %s and timestamp <= %s) as t ON t.ID = estscore.estid where estscore.estid IS NULL;'
-    # cursor query:
-    # q = 'insert into `cursor` (name, value) values (%s, 1)'
-
-    cur = change_handler.add_sql(q, (site_id, dep_id, start, end))
-
-    l = []
-    while True:
-      r = cur.fetchone()
-      if r is None: break
-      r = tuple(r)
-      l.append(r[0])
-
-    print 'Got {} items: {}'.format(len(l), l[:10])
-
-    if len(l) == 0:
-      print 'No IDs to process.'
-    else:
-      print 'Here goes.'
-      qraat.srv.signal_filter.score(l)
-      print 'Done.'
-    
-except mdb.Error, e:
-  print >>sys.stderr, "template: eror: [%d] %s" % (e.args[0], e.args[1])
-  #with open('/home/qraat/error.log', 'w') as f:
-  #  traceback.print_exc(file=f)
-  #  for k, vs in qraat.srv.signal_filter.reasoning.items():
-  #    f.write(str(k) + '\n')
-  #    for v in vs:
-  #      f.write('\t*' + str(v) + '\n')
-  #  f.write('len of reasoning:' + str(len(qraat.srv.signal_filter.reasoning)) + '\n')
-  # sys.exit(1)
-=======
   db_con = qraat.srv.util.get_db('writer')
   qraat.srv.signal.VERBOSE = True
 
@@ -113,7 +59,6 @@
 except mdb.Error, e:
   print >>sys.stderr, "filter: error: [%d] %s" % (e.args[0], e.args[1])
   sys.exit(1)
->>>>>>> df2c0d1a
 
 except qraat.error.QraatError, e:
   print >>sys.stderr, "filter: error: %s." % e
