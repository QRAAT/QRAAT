#!/bin/bash
# rmg_env
#
# This script is part of the QRAAT system. It provides system variables
# for running QRAAT.
#
# NB: Each variable must be defined using the export command.
#
# Copyright (C) 2013 Todd Borrowman
# 
# This program is free software: you can redistribute it and/or modify
# it under the terms of the GNU General Public License as published by
# the Free Software Foundation, either version 3 of the License, or
# (at your option) any later version.
# 
# This program is distributed in the hope that it will be useful,
# but WITHOUT ANY WARRANTY; without even the implied warranty of
# MERCHANTABILITY or FITNESS FOR A PARTICULAR PURPOSE.  See the
# GNU General Public License for more details.
# 
# You should have received a copy of the GNU General Public License
# along with this program.  If not, see <http://www.gnu.org/licenses/>.


#Server directory and file locations

# The directory on the server where the server RMG files are stored.
# This convenience variable is local to this script.
export RMG_SERVER_DIR="/rmg_server"

# Location of metadata on the server. Files included in this directory
# are sitelist.csv and transmitter spec files.
export RMG_SERVER_METADATA_DIR="$RMG_SERVER_DIR"

# Location of the metadata for the weg site. Files included are
# db_auth (for the web site) and ui_keys
export RMG_WEB_SERVER_METADATA_DIR="/etc/qraat_site"

# Location of archive on the server, used to store processed det and est files
# This vairable is used to identify the directory that should be backed up
export RMG_SERVER_ARCHIVE_DIR="$RMG_SERVER_DIR/archive"

# The location of the site configuration file sitelist.csv
# This file is used by server scripts to configure remote sites.
export RMG_SERVER_SITELIST="$RMG_SERVER_METADATA_DIR/sitelist.csv"

# The location of the transmitter configuration file tx.csv
# This file is used by server scripts to configure remote sites.
export RMG_SERVER_TXLIST="$RMG_SERVER_METADATA_DIR/tx.csv"

# The location of the directory to store the copy of the tx.csv file on each site
export RMG_SERVER_TXDIR="$RMG_SERVER_METADATA_DIR/site_tx"

# The location of the database authentication file
# This file is used by server scripts to access the database.
export RMG_SERVER_DB_AUTH="$RMG_SERVER_METADATA_DIR/db_auth"

# The location of the db authentification file for the web site
export RMG_WEB_SERVER_DB_AUTH="$RMG_WEB_SERVER_METADATA_DIR/db_auth"

# Keys related to web-based user interface. The Django 
# project 'qraatview' expects values for 'google_maps_js_api' 
# and 'django_base'. 
export RMG_WEB_SERVER_UI_KEYS="$RMG_WEB_SERVER_METADATA_DIR/ui_keys"

# The location on the server for det files from remote sites.
export RMG_SERVER_DET_DIR="$RMG_SERVER_DIR/det_files"

# The location on the server for processed det files
export RMG_SERVER_DET_ARCHIVE="$RMG_SERVER_ARCHIVE_DIR/det_files"

# The location on the server for estimator output files.
export RMG_SERVER_EST_DIR="$RMG_SERVER_DIR/est_files"

# The location on the server for est files that have been uploaded to the database.
export RMG_SERVER_EST_ARCHIVE="$RMG_SERVER_ARCHIVE_DIR/est_files"

# Log directory for server
export RMG_SERVER_LOG_DIR="/var/log/rmg"

#END#Server directory and file locations


#Backup system files and parameters

# Path for mount point of backup drive
# Used in rmg_backup
# Comment this out to disable backups (e.g. when drive is not mounted)
export RMG_BACKUP_DRIVE=/mnt/external

# Path for mount point of secondary backup drive2
# Used in rmg_backup
# Comment this out to disable secondary backups (e.g. when drive is not mounted)
export RMG_BACKUP_DRIVE2=/mnt/external2

# Path to backup directory on the frontend virtual machine
export RMG_BACKUP_FRONTEND=qraat-frontend:/mnt/backup/backup/rmg_server

# The number of days that files stay in RMG_SERVER_ARCHIVE_DIR
# Used in rmg_clean
export RMG_ARCHIVE_DAYS=3

#END#Backup system files and parameters


#RMG receiver operation parameters

# Location of metadata on a remote machine. Files included in this
# directory are: site.csv, tx.csv, and status.log. Any debug information
# is also stored here. We currently log the standard output and standard
# error of the last run of the pulse detector. This value is used by the
# server and must be the same at each site.
export RMG_SITE_METADATA_DIR="/home/rmg"

# Location of ramdisk (place to store data files)
export RMG_SITE_RAMDISK="/tmp/ramdisk"

# Location of det data files on a remote machine. This is typically a
# subdirectory of a temporary filesystem created with /etc/fstab.
# This value is used by the sever and must be the same at each site.
export RMG_SITE_DET_DIR="$RMG_SITE_RAMDISK/det_files"

# Log directory for remotes
export RMG_SITE_LOG_DIR="$RMG_SITE_METADATA_DIR/log"

# Status.log file on remote
export RMG_SITE_STATUS_LOG="$RMG_SITE_METADATA_DIR/status.log"

# site.csv file on remote
export RMG_SITE_CSV="$RMG_SITE_METADATA_DIR/site.csv"

# tx.csv file on remote
export RMG_SITE_TX_CSV="$RMG_SITE_METADATA_DIR/tx.csv"

# cal_tx.csv file on remote
export RMG_SITE_CAL_TX_CSV="$RMG_SITE_METADATA_DIR/cal_tx.csv"

# The maximum number of attempts to start the pulse detector before a
# fatal error state is reached. This value is needed by the site.
export RETRY_MAX=3

# Serial Port to communicate to the RMG receiver with
export RMG_SERIAL_PORT=/dev/ttyUSB0

# Time interval (in seconds) to look at frequency tunings
export RMG_TUNE_TIME=10

#END#RMG receiver operation parameters


#Status plotting parameters

# Set the path used by gnuplot to find fonts used for the status plots
export GDFONTPATH=/usr/share/fonts/truetype/ttf-dejavu

# Set the name of the default font that gnuplot should use for the status plots
export GNUPLOT_DEFAULT_GDFONT=DejaVuSans

#END#Status plotting parameters


#Processing parameters

#det_to_db

# Quarantine directory for bad files
export RMG_QUARANTINE_DIR=$RMG_SERVER_DIR/quarantine

# Quarantine directory for bad det files
export RMG_SERVER_DET_QUARANTINE=$RMG_QUARANTINE_DIR/det_files

# Max number of minute-directories per site to process at a time
export RMG_DIRECTORY_THROTTLE=20

#END#det_to_db

#filter_auto

# Max number of est records to be processed at a time (not a hard limit, see documentation)
export RMG_EST_THROTTLE=50000

# Time window to estimate the pulse interval
export RMG_EST_SCORE_INTERVAL=60

# Time window to score est records for corroborators
export RMG_EST_SCORE_NEIGHBORHOOD=20

#END#filter_auto

#position_auto

# Averaging window used for auto position calculation
export RMG_POS_TIME_WINDOW=15

# Time step for auto position calculation
export RMG_POS_TIME_STEP=15

# Calibration data to use in auto position calculation
<<<<<<< HEAD
export RMG_POS_CAL_ID=10
=======
export RMG_POS_CAL_ID=11
>>>>>>> 239abfdb

# EST Score Threshold for filter before position estimation
export RMG_POS_EST_THRESHOLD=0.0

# Enable covariance estimation 
<<<<<<< HEAD
export RMG_POS_ENABLE_COV=true
=======
export RMG_POS_ENABLE_COV=false
>>>>>>> 239abfdb

# Normalize beaaring spectrum
export RMG_POS_NORMALIZE_SPECTRUM=false

<<<<<<< HEAD
=======
# Boundry for position estimation
export RMG_POS_EASTING_MIN=573000
export RMG_POS_EASTING_MAX=576000
export RMG_POS_NORTHING_MIN=4259000
export RMG_POS_NORTHING_MAX=4263000

# Initial stepsize for grid search
export RMG_POS_STEPSIZE=5

>>>>>>> 239abfdb
#END#position_auto

#track_auto

#END#track_auto

#END#Processing parameters


#transmitter default parameters

# RMG pulse detector default rise theshold trigger
export RMG_PULSE_RISE=1.5

# RMG pulse detector default time constant
export RMG_PULSE_TIME_CONSTANT=10.0

#END#transmitter default parameters

#END
<|MERGE_RESOLUTION|>--- conflicted
+++ resolved
@@ -196,27 +196,17 @@
 export RMG_POS_TIME_STEP=15
 
 # Calibration data to use in auto position calculation
-<<<<<<< HEAD
-export RMG_POS_CAL_ID=10
-=======
 export RMG_POS_CAL_ID=11
->>>>>>> 239abfdb
 
 # EST Score Threshold for filter before position estimation
 export RMG_POS_EST_THRESHOLD=0.0
 
 # Enable covariance estimation 
-<<<<<<< HEAD
-export RMG_POS_ENABLE_COV=true
-=======
 export RMG_POS_ENABLE_COV=false
->>>>>>> 239abfdb
 
 # Normalize beaaring spectrum
 export RMG_POS_NORMALIZE_SPECTRUM=false
 
-<<<<<<< HEAD
-=======
 # Boundry for position estimation
 export RMG_POS_EASTING_MIN=573000
 export RMG_POS_EASTING_MAX=576000
@@ -226,7 +216,6 @@
 # Initial stepsize for grid search
 export RMG_POS_STEPSIZE=5
 
->>>>>>> 239abfdb
 #END#position_auto
 
 #track_auto
