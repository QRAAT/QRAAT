#!/bin/bash
# rmg
# This script is part of the QRAAT system. It provides basic server
# side controls for RMG comptures/receiver running remotely. 
#
# Copyright (C) 2013 Christopher Patton
# 
# This program is free software: you can redistribute it and/or modify
# it under the terms of the GNU General Public License as published by
# the Free Software Foundation, either version 3 of the License, or
# (at your option) any later version.
# 
# This program is distributed in the hope that it will be useful,
# but WITHOUT ANY WARRANTY; without even the implied warranty of
# MERCHANTABILITY or FITNESS FOR A PARTICULAR PURPOSE.  See the
# GNU General Public License for more details.
# 
# You should have received a copy of the GNU General Public License
# along with this program.  If not, see <http://www.gnu.org/licenses/>.
#
# Notes
# 
# Meta data (transmitter file, log files, etc.) is stored persistently on
# disk on the RMG remotes, typically in /home/rmg. Data (.det files, 
# status.txt) is written in memory to ramdisk, typically /tmp/ramdisk/det.
# 
# We make heavy use of SSH. To avoid entering passwords all the time, we 
# use an RSA encryption key with no passphrase. The public key is stored 
# at all RMG remote sites in /home/rmg/.ssh/authorized_keys; the private 
# key is kept at the server, typically /home/rmg/.ssh/rmg_rsa. This is 
#because the remotes run the SSH daemon. 
#
# Tasks 
# 
#  'up/down'
# 
# Power the physical hardware on and off. The relevant components are the 
# RMG receiver and the host computer, called the "RMG remote". The power
# supply for these will run through a network addressible hub. Theoretically,
# we should be able to tell this device to turn it sattached components on 
# and off. 
#     'up' does nothing special, but 'down' will SIGINT the run_rmg program 
# if it's running. Next, it sends the RMG remote the halt signal, waits a 
# sufficient amount of time (say 5 seconds), and powers the computer off. 
#     A list of up sites is stored in $(pwd)/up_sites. 
#
#  'start/stop'
# 
# Run and kill the pulse detector module (run_rmg). Output is logged in a 
# file in the meta data directory.
#
#  'fetch' 
#
# Download pulse data (.det files) from RMG remote to RMG server. Upon 
# success, erase the transfered data from the RMG remote. The pulse detector 
# in the RMG module emits .det files into a directory structure like 
# YYYY/MM/DD/HH/mm/ssuuuuuu.det. We want to be able to copy these files from 
# RMG remotes to the server, but exclude the directory that is being mutated. 
#       One solution would be to implement a hot-directory locking 
# mechanism on the RMG remote side. Since we don't want to burden the site 
# computers with this extra work, we decided to take advantage of the fact 
# that the real clock time must be synchronized across all nodes of the 
# network. We fetch all directories that are older than one minute because 
# the pulse detector will never mutate these directories again. 
#
#  'updatetx' 
#
# Update transmitter information on specified sites. This task includes an
# option to specify a file. 
#
#  'cyclerx'
#
# Cycle the power on the RMG module.  
#
# TODOs 
# 
# - 'cyclerx', 'up', 'down'.
# - Run task on 'all' sites. 
#
#

<<<<<<< HEAD
source rmg_env  # setup RMG environment variables

HOST_METADATA_DIR=$RMG_SITE_METADATA_DIR      # Transmitter configuration file
HOST_DATA_DIR=$RMG_SITE_DET_DIR   # Where .det files are stored
KEY=$RMG_SERVER_SSH_KEYFILE           # location of RSA encryption key
SERVER_DET_DIR=$RMG_SERVER_DET_DIR #location to put det files on server
SITELIST_FILE=$RMG_SERVER_SITELIST #list of remote sites
=======
. rmg_env  # setup RMG environment variables
>>>>>>> 28e4cdf0

function help() {
  cat <<!EOF!
usage: rmg task [-options] {sites}/all  

  This program is part of the QRAAT system. It provides basic controls
  for RMG computers/receivers running in the field. Perform a batch job
  on a list of sites. If 'all' is provided, the job will be dispatched to 
  all up sites.   

  'task' is any one of the following:

    status       Show status of a site (active/up/down). 

    up           Power on remote computer and RMG receiver. If no arguments
                 provided, print sites currently up. 

    down         Power off remote computer and RMG receiver. 

    start        Sart RMG software defined radio. Store pulse data remotely. 

    stop         Stop running RMG software defined radio. 

    fetch        Download pulse data from site to server. Delete downloaded 
                 data from remote machine. 
    
    updatetx --file FILE    Update transmitter file on remote computer. 
                            Defaults to 'tx.csv' in working directory.

    cyclerx      Power off the RMG receiver and power it back on.

    estimate     Process det files into est files from given site.

    help         Print this. 
!EOF!
}


## Configuration and status of sites ##
if [ $? -ne 0 ]; 
then
  echo "error: site configuration information not available (no sitelist.csv)." 1>&2
  exit 1
fi 


function update_sitelist () {
  SITE=$1
  ENTRY=$2
  VALUE=$3
  rmg_sitelist.py $SITE $ENTRY $VALUE < $RMG_SERVER_SITELIST > tmp.csv
  mv tmp.csv $RMG_SERVER_SITELIST
}

function get_sitelist() {
  SITE=$1
  ENTRY=$2
  rmg_sitelist.py $SITE $ENTRY < $RMG_SERVER_SITELIST
}


## Get task and options ##
TASK=$1 
shift

if [ ! $TASK ]
then
  help
  exit 0
fi

case $TASK in
 -h|--help|help)
   help
   exit 0
  ;; 

  updatetx)
    if [[ "$1" == "-f" ]] || [[ "$1" == "--file" ]] 
    then
      TX_FILE=$2
      shift
      shift
    else     
      TX_FILE="tx.csv"
    fi
  ;;

  status|up|down|start|stop|fetch|cyclerx)
  ;; 
    
  *)
    echo error: unrecognized task \'$TASK\'
    exit 1
  ;;

esac 


## Site list ##
SITES=$@


## Run tasks at each site ##
count=0
for SITE in $SITES
do

  STATUS=$(get_sitelist $SITE status)
  if [ $? -ne 0 ]; then 
    echo error: site \'$SITE\' not recognized. 
    exit 1
  fi 

  case $TASK in 
    status)
      echo "$SITE is $STATUS"
    ;;

    up)
      if [[ $STATUS == "up" ]] || [[ $STATUS == "active" ]]
      then
        echo "$SITE already up!"
      else
        echo "up $SITE"
        # TODO
        update_sitelist $SITE status up
      fi
    ;; 

    down)
      if [[ $STATUS == "up" ]] || [[ $STATUS == "active" ]]
      then
        echo "down $SITE"
        ssh -i $RMG_SERVER_SSH_KEYFILE rmg@$SITE "/usr/bin/killall run_rmg 2> /dev/null && /sbin/halt"
        sleep 5 # wait an appropriate time 
        # TODO 
        update_sitelist $SITE status down
      else 
        echo "$SITE already down!"
      fi
    ;;
    
    start) 
      echo "start $SITE"
      # Start an RMG process on remote machine. Redirect all output to a 
      # timestamped log file. 
      if [[ $STATUS == "up" ]]
      then
        ssh -i $RMG_SERVER_SSH_KEYFILE rmg@$SITE \
            "/usr/local/bin/run_rmg -d $RMG_SITE_DET_DIR -f $RMG_SITE_METADATA_DIR/tx.csv &> \
             $RMG_SITE_METADATA_DIR/run_rmg_$(date -d 'today' +'%Y.%m.%d_%H.%M').txt &"
        update_sitelist $SITE status active
      elif [[ $STATUS == "active" ]]; then
        echo "$SITE already running"
      else 
        echo "$SITE is currently down."
      fi 
    ;;

    stop) 
      echo "stop $SITE"
      if [[ $STATUS == "active" ]]
      then
        ssh -i $RMG_SERVER_SSH_KEYFILE rmg@$SITE '/usr/bin/killall run_rmg 2> /dev/null'
        udpate_sitelist $SITE status up
      else 
        echo "$SITE isn't running."
      fi 
    ;;

    fetch)
      if [[ $STATUS != "down" ]]
      then
        echo "fetch $SITE"
        DIRECTORIES_TO_COPY=$(ssh -i $RMG_SERVER_SSH_KEYFILE rmg@$SITE \ 
                      "cd $RMG_SITE_DET_DIR && find -type d" | rmg_fetch.py) # directories to copy
        mkdir -p $RMG_SERVER_DET_DIR/$SITE 
        ct=0
        for DIR in $DIRECTORIES_TO_COPY; do
          echo "copying $DIR"
          mkdir -p $RMG_SERVER_DET_DIR/$SITE/$DIR
          rsync -ave "ssh -i $RMG_SERVER_SSH_KEYFILE" rmg@$SITE:$RMG_SITE_DET_DIR/$DIR/* \ 
            $RMG_SERVER_DET_DIR/$SITE/$DIR                                        # download to RMG server
          ssh -i $RMG_SERVER_SSH_KEYFILE rmg@$SITE "rm -r $RMG_SITE_DET_DIR/$DIR" # delete from RMG remote
          let ct=ct+1
        done
        if [ $ct -eq 0 ]; then echo "Nothing to fetch."; fi
      else 
        echo "$SITE is currently down."
      fi
    ;;
    
    updatetx) 
      if [[ $STATUS != "down" ]]
      then
        echo "udpatetx $SITE"
        if [ -e $TX_FILE ]
        then
          scp -i $RMG_SERVER_SSH_KEYFILE $TX_FILE rmg@$SITE:$RMG_SITE_METADATA_DIR/tx.csv 
        else 
          echo "error: '$TX_FILE' doesn't exist"
        fi
      else 
        echo "$STIE is currently down."
      fi
    ;;
 
    cyclerx)
      if [[ $STATUS != "down" ]] 
      then
        echo "cyclerx $SITE" 
        # TODO
      else 
        echo "$SITE is currently down."
      fi
    ;;
    
<<<<<<< HEAD
    estimate)
      echo "estimate $SITE"
      est_processing $RMG_SERVER_DET_DIR/$SITE/ $RMG_SERVER_EST_DIR/$SITE/
    ;;

    *)
      echo error: unrecognized task \'$TASK\'
      exit 1
    ;;

=======
>>>>>>> 28e4cdf0
  esac
  let count=count+1
done

<|MERGE_RESOLUTION|>--- conflicted
+++ resolved
@@ -79,17 +79,7 @@
 #
 #
 
-<<<<<<< HEAD
 source rmg_env  # setup RMG environment variables
-
-HOST_METADATA_DIR=$RMG_SITE_METADATA_DIR      # Transmitter configuration file
-HOST_DATA_DIR=$RMG_SITE_DET_DIR   # Where .det files are stored
-KEY=$RMG_SERVER_SSH_KEYFILE           # location of RSA encryption key
-SERVER_DET_DIR=$RMG_SERVER_DET_DIR #location to put det files on server
-SITELIST_FILE=$RMG_SERVER_SITELIST #list of remote sites
-=======
-. rmg_env  # setup RMG environment variables
->>>>>>> 28e4cdf0
 
 function help() {
   cat <<!EOF!
@@ -178,7 +168,7 @@
     fi
   ;;
 
-  status|up|down|start|stop|fetch|cyclerx)
+  status|up|down|start|stop|fetch|cyclerx|estimate)
   ;; 
     
   *)
@@ -308,19 +298,11 @@
       fi
     ;;
     
-<<<<<<< HEAD
     estimate)
       echo "estimate $SITE"
       est_processing $RMG_SERVER_DET_DIR/$SITE/ $RMG_SERVER_EST_DIR/$SITE/
     ;;
 
-    *)
-      echo error: unrecognized task \'$TASK\'
-      exit 1
-    ;;
-
-=======
->>>>>>> 28e4cdf0
   esac
   let count=count+1
 done
