#!/bin/bash
# rmg
# This script is part of the QRAAT system. It provides basic server
# side controls for RMG comptures/receiver running remotely. 
#
# Copyright (C) 2013 Christopher Patton
# 
# This program is free software: you can redistribute it and/or modify
# it under the terms of the GNU General Public License as published by
# the Free Software Foundation, either version 3 of the License, or
# (at your option) any later version.
# 
# This program is distributed in the hope that it will be useful,
# but WITHOUT ANY WARRANTY; without even the implied warranty of
# MERCHANTABILITY or FITNESS FOR A PARTICULAR PURPOSE.  See the
# GNU General Public License for more details.
# 
# You should have received a copy of the GNU General Public License
# along with this program.  If not, see <http://www.gnu.org/licenses/>.
#
# Notes
# 
# Meta data (transmitter file, log files, etc.) is stored persistently on
# disk on the RMG remotes, typically in /home/rmg. Data (.det files, 
# status.txt) is written in memory to ramdisk, typically /tmp/ramdisk/det.
# 
# We make heavy use of SSH. To avoid entering passwords all the time, we 
# use an RSA encryption key with no passphrase. The public key is stored 
# at all RMG remote sites in /home/rmg/.ssh/authorized_keys; the private 
# key is kept at the server, typically /home/rmg/.ssh/rmg_rsa. This is 
# because the remotes run the SSH daemon. 
#
# Tasks 
# 
#  'up'
#
#  set site computer's goal to up: computer on, receiver off
#
#  'down'
#
#  set site computer's goal to down: receiver off, computer to shutdown in 300 seconds
#
#  'start'
#
#  set site computer's goal to active: computer on, receiver on,
#
#  'stop'
#
#  same as 'up'
#
#  'fetch' 
#
# Download pulse data (.det files) from RMG remote to RMG server. Upon 
# success, erase the transfered data from the RMG remote. The pulse detector 
# in the RMG module emits .det files into a directory structure like 
# YYYY/MM/DD/HH/mm/ssuuuuuu.det. We want to be able to copy these files from 
# RMG remotes to the server, but exclude the directory that is being mutated. 
#       One solution would be to implement a hot-directory locking 
# mechanism on the RMG remote side. Since we don't want to burden the site 
# computers with this extra work, we decided to take advantage of the fact 
# that the real clock time must be synchronized across all nodes of the 
# network. We fetch all directories that are older than one minute because 
# the pulse detector will never mutate these directories again. 
#
#  'updatetx' 
#
# Update transmitter information on specified sites. This task includes an
# option to specify a file. 
#
#  'cyclerx'
#
# Cycle the power on the RMG module.  
#
# TODOs 
# 
# - Run task on 'all' sites. 
#
#

function help() {
  cat <<!EOF!
usage: rmg task [-options] {sites}/all  

  This program is part of the QRAAT system. It provides basic controls
  for RMG computers/receivers running in the field. Perform a batch job
  on a list of sites. If 'all' is provided, the job will be dispatched to 
  all up sites.   

  'task' is any one of the following:

    on/off       Switch the field computer's power.

    status       Show status of a site. 

    update       Update a site's configuration information and goal state. 

    up           RMG receiver is unpowered and the detector is stopped. 
                 (Transition to up state.) 

    down         Instruct field computer to shut down in 5 minutes. 
                 (Transition to down state.) 

    start        Power on the RMG receiver and start software defined radio. 
                 Store pulse data remotely. (Transition to active state.)

    stop         Power off the RMG receiver and stop the software defined 
                 radio. (Transition to up state.)

    fetch        Download pulse data from site to server. Delete downloaded 
                 data from remote machine. 
    
    updatetx --file FILE    Update transmitter file on remote computer. 
                            Defaults to 'tx.csv' in working directory.

    cyclerx      Power off the RMG receiver and power it back on.

    help         Print this. 
!EOF!
}

  ## Get task and options ##

TASK=$1 
shift

if [ ! $TASK ]
then
  help
  exit 0
fi

case $TASK in
 -h|--help|help)
   help
   exit 0
  ;; 

  updatetx)
    if [[ "$1" == "-f" ]] || [[ "$1" == "--file" ]] 
    then
      TX_FILE=$2
      shift
      shift
    else     
      TX_FILE="tx.csv"
    fi
    if [ ! -e $TX_FILE ]
      then 
        echo "error: '$TX_FILE' doesn't exist" 1>&2
        exit 1
    fi
  ;;

  status|update|on|off|up|down|start|stop|fetch|cyclerx|do_nothing)
  ;; 
    
  *)
    echo error: unrecognized task \'$TASK\'
    exit 1
  ;;

esac 

  ## Set up environment ##
PATH="/usr/local/bin:$PATH"
source rmg_env  # setup RMG environment variables

SITELIST=$RMG_SERVER_METADATA_DIR/sitelist.csv

if [ ! -e $SITELIST ]; 
then
  echo "error: site configuration information not available (no sitelist.csv)." 1>&2
  exit 1
fi 


  ## Routines ##

function get_status() {
# Probe the the status of a site

  SITE=$1

    #Ping computer
  read comp_ip power_ip comp_outlet rx_outlet powertype serv_state <<< \
   $(rmg_csv --row $SITE comp_ip power_ip comp_outlet rx_outlet powertype state <$SITELIST)
  ping $comp_ip -c 1 -w 2 &> /dev/null
  if [ $? -eq 0 ]
    then
      ping_computer="success"
      read site_goal timestamp site_status <<< `ssh $SITE "rmg_csv --column state <$RMG_SITE_METADATA_DIR/site.csv; rmg_csv --last-row timestamp site_status <$RMG_SITE_METADATA_DIR/status.log"`
    else
      ping_computer="failure"
      site_goal="unknown"
      site_status="unknown"
      timestamp=`date -u +%s`
  fi

    #Ping router
  if [[ "$powertype" != "nil" ]]
    then
      ping $power_ip -c 1 -w 2 &> /dev/null
      if [ $? -eq 0 ]
        then
          ping_router="success"
          power_status=$(rmg_powerswitch $powertype $power_ip $comp_outlet QUERY)
          if [[ $ping_computer == "failure" ]]  && [ $power_status -eq 1 ]
            then
                #Try pinging computer again
              ping $comp_ip -c 1 -w 2 &> /dev/null
              if [ $? -eq 0 ]
                then
                  ping_computer="success"
                  read site_goal timestamp site_status <<< `ssh $SITE "rmg_csv --column state <$RMG_SITE_METADATA_DIR/site.csv; rmg_csv --last-row timestamp site_status <$RMG_SITE_METADATA_DIR/status.log"`
                else
                  if [[ $serv_state == "down" ]]
                    then
                      site_status="down"
                  fi
              fi
            else
              if [ $power_status -eq 0 ]
                then
                  site_status="off"
              fi
          fi
        else
          ping_router="failure"
      fi
    else
      ping_router="no_powerswitch"
      power_status=-1
  fi

}

function do_update() {
# Update a site's state remotely. Copy a new site.csv file 
# and run rmg-node check. 
  SITE=$1
  rmg_csv --row $SITE <$RMG_SERVER_METADATA_DIR/sitelist.csv | \
  ssh $SITE "cat > site.csv; rmg-node check"  

}

  ## Run task at each site ##

SITES=$@
if [[ "$SITES" = "all" ]]
  then
    SITES=`rmg_csv -c name < $RMG_SERVER_METADATA_DIR/sitelist.csv`
fi
count=0
for SITE in $SITES
do
  get_status $SITE
  read serv_goal <<< $(rmg_csv --row $SITE state <$SITELIST)
  if [ $? -ne 0 ]; then 
    echo "error: site '$SITE' not recognized." 1>&2
    exit 1
  fi 

  case $TASK in 
    status)
      echo "status $SITE"
      echo "  Powerswitch Router Ping Test: $ping_router"
      echo "  Computer Ping Test: $ping_computer"
      echo "  Site Status:    $site_status, `date --date @$timestamp`"
      if [[ "$ping_computer" == "success" ]]
        then 
          [[ "$site_goal" != "$serv_goal" ]] && \
           echo "warning: goal state mismatch (serv=$serv_goal, node=$site_goal). Suggest update." 1>&2
      fi
    ;;

    update)
      echo "update $SITE"
      if [[ "$ping_computer" == "success" ]]
        then do_update $SITE
      else 
        echo "error: couldn't update; Computer ping test wasn't successful" 1>&2
      fi
    ;;

    on)
      echo "on $SITE"
      if [[ "$ping_router" == "success" ]]
        then if [[ "$site_status" == "off"* ]]  
          then
            rmg_powerswitch $powertype $power_ip $comp_outlet ON
          else
            echo "error: first switch the computer's power off." 1>&2
          fi
        else
          echo "error: Router ping test wasn't sucessful" 1>&2
      fi
    ;;

    off)
      echo "off $SITE"
      if [[ "$ping_router" == "success" ]]
        then
          if [[ "$ping_computer" == "failure" ]]
          then
            if [[ $serv_goal == "down" ]]
            then 
              rmg_powerswitch $powertype $power_ip $comp_outlet OFF
            else
              echo "error: Goal in sitelist.csv is not down; cannot poweroff automatically" 1>&2
            fi
          else
            echo "error: Computer is responding to ping; please shutdown computer" 1>&2
          fi
        else 
          echo "error: Router ping test wasn't sucessful" 1>&2
      fi
    ;;
    
    up|do_nothing) # * -> {up, do_nothing} 
      echo "$TASK $SITE"
      if [[ "$ping_computer" == "success" ]]
        then 
          rmg_csv $SITE state $TASK < $SITELIST > tmp.csv && mv tmp.csv $SITELIST
          do_update $SITE
        else 
          echo "error: couldn't update; Computer ping test wasn't successful" 1>&2
      fi
    ;;

    down)
      echo "down $SITE"
      if [[ "$ping_computer" == "success" ]]
        then
          if [[ "$powertype" == "nil" ]]
            then
              echo "Powertype is nil; setting site to up instead of down"
              TASK=up
          fi
          rmg_csv $SITE state $TASK < $SITELIST > tmp.csv && mv tmp.csv $SITELIST
          do_update $SITE
          TASK=down
        else
          echo "error: couldn't update; Computer ping test wasn't successful" 1>&2
     fi
    ;;

    start) # * -> active 
      echo "start $SITE"
      if [[ "$ping_computer" == "success" ]]
        then 
          rmg_csv $SITE state active < $SITELIST > tmp.csv && mv tmp.csv $SITELIST
          do_update $SITE
        else 
          echo "error: couldn't update; Computer ping test wasn't successful" 1>&2
      fi
    ;;

    stop)  # * -> up
      echo "stop $SITE"
      if [[ "$ping_computer" == "success" ]]
        then
          rmg_csv $SITE state up < $SITELIST > tmp.csv && mv tmp.csv $SITELIST
          do_update $SITE
        else 
          echo "error: couldn't update; Computer ping test wasn't successful" 1>&2
      fi
    ;;

    fetch)
      echo "fetch $SITE"
      if [[ "$ping_computer" == "success" ]]
        then
          DIRECTORIES_TO_COPY=$(ssh $SITE "cd $RMG_SITE_DET_DIR \
            && find -type d" | rmg_fetch) # directories to copy
          mkdir -p $RMG_SERVER_DET_DIR/$SITE 
          ct=0
          for DIR in $DIRECTORIES_TO_COPY; do
            echo "copying $DIR"
            mkdir -p $RMG_SERVER_DET_DIR/$SITE/$DIR
              # download to RMG server
            rsync -av $SITE:$RMG_SITE_DET_DIR/$DIR/* \
              $RMG_SERVER_DET_DIR/$SITE/$DIR
            if [ $? -eq 0 ]; then
                # delete from RMG remote
              ssh $SITE "rm -r $RMG_SITE_DET_DIR/$DIR" 
            fi
            let ct=ct+1
          done
          if [ $ct -eq 0 ]; then echo "Nothing to fetch."; fi
        else
          echo "error: Computer ping test wasn't successful" 1>&2
      fi
    ;;
    
    updatetx) 
      echo "updatetx $SITE"
      if [[ "$ping_computer" == "success" ]]
        then
          scp $TX_FILE $SITE:$RMG_SITE_METADATA_DIR/tx.csv 
        else
          echo "error: Computer ping test wasn't successful" 1>&2
      fi
    ;;
 
    cyclerx)
      echo "cyclerx $SITE"
      if [[ "$ping_router" == "success" ]]
        then
          rmg_powerswitch $powertype $poweer_ip $rx_outlet CYCLE
          if [ $? -ne 0 ]
            then echo "error (powerswitch): couldn't connect with host" 1>&2
          fi
        else
          echo "error: Router ping test wasn't successful" 1>&2
      fi
    ;;
    
<<<<<<< HEAD
    estimate)
      echo "estimate $SITE"
      det_directories_to_process=$(find $RMG_SERVER_DET_DIR/$SITE/ -type d)

      for det_dir in $det_directories_to_process
        do
          subdirectory=${det_dir#$"$RMG_SERVER_DET_DIR/$SITE/"}
          est_processing $det_dir $RMG_SERVER_EST_DIR/$SITE/$subdirectory
          mv $det_dir $RMG_SERVER_DET_ARCHIVE/$SITE/$subdirectory
      done
    ;;

=======
>>>>>>> 2bfaa3e4
  esac
  let count=count+1
done

<|MERGE_RESOLUTION|>--- conflicted
+++ resolved
@@ -415,21 +415,6 @@
       fi
     ;;
     
-<<<<<<< HEAD
-    estimate)
-      echo "estimate $SITE"
-      det_directories_to_process=$(find $RMG_SERVER_DET_DIR/$SITE/ -type d)
-
-      for det_dir in $det_directories_to_process
-        do
-          subdirectory=${det_dir#$"$RMG_SERVER_DET_DIR/$SITE/"}
-          est_processing $det_dir $RMG_SERVER_EST_DIR/$SITE/$subdirectory
-          mv $det_dir $RMG_SERVER_DET_ARCHIVE/$SITE/$subdirectory
-      done
-    ;;
-
-=======
->>>>>>> 2bfaa3e4
   esac
   let count=count+1
 done
