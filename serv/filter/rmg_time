#!/usr/bin/python2
# rmg_filter
# Script to filter records both by parametric properties and time-based ones.
#
# Copyright (C) 2013-2014 Regents of the University of California
# Authored: Sean Riddle
#
# This program is free software: you can redistribute it and/or modify
# it under the terms of the GNU General Public License as published by
# the Free Software Foundation, either version 3 of the License, or
# (at your option) any later version.
#
# This program is distributed in the hope that it will be useful,
# but WITHOUT ANY WARRANTY; without even the implied warranty of
# MERCHANTABILITY or FITNESS FOR A PARTICULAR PURPOSE.  See the
# GNU General Public License for more details.
#
# You should have received a copy of the GNU General Public License
# along with this program.  If not, see <http://www.gnu.org/licenses/>.

# Testing with: txid=52 --siteid 2 or 3

import bisect
from collections import defaultdict
import cProfile
import csv
import datetime
import decimal
import itertools
import math
import numpy
import pickle
import qraat
import re
import signal
import sys
import time

import qraat

# Minimum legitimate value before an exception is raised
CONFIG_MIN_INTERVAL = 0.8

# How long a period the interval should be calculated over
CONFIG_INTERVAL_WINDOW_SIZE = float(3 * 60) # Three minutes (given in seconds)

# Search this many interval distances in both directions of a point for corroborating neighbors
CONFIG_DELTA_AWAY = 3

# Distance to look for neighbors while scoring
CONFIG_ERROR_ALLOWANCE = 0.2

# False if actually apply changes to database, True if just write script to file (update.sql in cwd)
CONFIG_JUST_STAGE_CHANGES = True

# Defines the amount of time in seconds (fractional is fine, it is passed to time.sleep()) to wait between polling for new points.
CONFIG_NEW_STUFF_POLLING_PERIOD = 5

AWAKE = True
EXIT_REQUESTED = False

def filter_site(s):
	sites = s.split(',')
	sites = [int(x.strip()) for x in sites]
	def f(x):
		return x['siteid'] in sites
	def g(x):
		return x in sites
	return f, g

def filter_txid(s):
	txids = s.split(',')
	txids = [int(x.strip()) for x in txids]
	def f(x):
		return x['txid'] in txids
	def g(x):
		return x in txids
	return f, g

def noneFactory():
	return None

def parse_arguments(argv):
	args = defaultdict(noneFactory)
	while len(argv) != 0:
		value = argv.pop()
		field_name = argv.pop()
		prefix = '--'
		assert field_name.startswith(prefix)
		field_name = field_name[len(prefix):]
		args[field_name] = value
	return args

def pass_all(x):
	return True

MOUSE = False

def exit(signal, frame):
	global EXIT_REQUESTED
	if AWAKE:
		print 'Can\'t right now, sleeping.'
		EXIT_REQUESTED = True
	else:
		actually_exit()

def actually_exit():
	print 'Exiting'
	sys.exit(0)

def main():

	arguments = parse_arguments(sys.argv[1:])

	arg_t_start, arg_t_end = None, None

	past_score = True
	if 't_start' not in arguments or 't_end' not in arguments:
		print 'Please provide arguments t_start and t_end to specify appropriate ' + \
				'time range to process (e.g., --t_start 345 --t_end 700) to compute ' + \
				'static scores. The program will periodically poll and score new ' + \
				'incoming data.'
		past_score = False


		#sys.exit(1)
	else:
		arg_t_start = float(arguments['t_start'])
		arg_t_end = float(arguments['t_end'])

	if 'txid' not in arguments:
		print 'Please provide argument txid for transmitter ID to process'
		sys.exit(1)

	if 'siteid' not in arguments:
		print 'Please provide argument siteid for site ID to process'
		sys.exit(1)

	arg_txid = int(arguments['txid'])
	arg_siteid = int(arguments['siteid'])



	site_data = {}

	if past_score:
<<<<<<< HEAD
		rows = cur.execute('SELECT {} FROM est where timestamp >= {} and timestamp <= {} and txid = {} and siteid = {};'.format(', '.join(fields), arg_t_start, arg_t_end, arg_txid, arg_siteid)) # FIXME memory hog. Query should be limited to effective window. 
		
		print 'Rows processed:', rows
		site_data = {}
		row = -1
		while True:
			row = cur.fetchone()
			if row is None:
				break
			else:
				row = tuple(row)
			named_row = dict(zip(fields, row))
			for k in named_row:
				if named_row[k].__class__ == decimal.Decimal:
					named_row[k] = float(named_row[k])
			site_data[named_row['ID']] = named_row
=======
		score_the_past(arguments, arg_t_start, arg_t_end, arg_txid, arg_siteid)
>>>>>>> dcb0a58e
	else:
		signal.signal(signal.SIGINT, exit)
		db_con = qraat.util.get_db('writer')
		change_handler = init_change_handler()
		while True:
			score_new_things(db_con, arg_txid, arg_siteid, change_handler)
		# Add unscored points to a queue for scoring

def init_change_handler():
	change_handler = None
	if CONFIG_JUST_STAGE_CHANGES:
		sql_output_filename = 'update.sql'
		sql_w = open(sql_output_filename, 'w')
		change_handler = qraat.signal_filter.ChangeHandler(sql_w, 'file')
	else:
		# NOTE: I don't declare the db connection here, because passing it
		# between modules seems to mess things up.
		change_handler = qraat.signal_filter.ChangeHandler(None, 'db')
	return change_handler

def score_the_past(arguments, t_start, t_end, txid, siteid):

	db_con = qraat.util.get_db('writer')

	# Something ...
	cur = db_con.cursor()

	fields = ('ID', 'band3', 'band10', 'timestamp', 'siteid', 'txid')

	rows = cur.execute('SELECT {} FROM est where timestamp >= {} and timestamp <= {} and txid = {} and siteid = {};'.format(', '.join(fields), t_start, t_end, txid, siteid))
	
	print 'Rows processed:', rows
	site_data = {}
	row = -1
	while True:
		row = cur.fetchone()
		if row is None:
			break
		else:
			row = tuple(row)
		named_row = dict(zip(fields, row))
		for k in named_row:
			if named_row[k].__class__ == decimal.Decimal:
				named_row[k] = float(named_row[k])
		site_data[named_row['ID']] = named_row

	change_handler = init_change_handler()



	# Just a test
	db_con.close()





	# Bucket site_data by (siteid, txid).
	#bucketed = {}
	buckets = defaultdict(list)
	assert len(site_data) > 0
	for v in site_data.values():
		k = (v['siteid'], v['txid'])
		#print 'iterating through:', k
		buckets[k].append(v)

	assert len(buckets) == 1

	filter_txid_f, filter_txid_simple_f = pass_all, pass_all
	if arguments['filter-txid'] is not None:
		filter_txid_f, filter_txid_simple_f = filter_txid(arguments['filter-txid'])

	filter_site_f, filter_site_simple_f = pass_all, pass_all
	if arguments['filter-site'] is not None:
		filter_site_f, filter_site_simple_f = filter_site(arguments['filter-site'])

	all_sites = set()
	all_sites.update([x[0] for x in buckets.keys()])
	all_txids = set()
	all_txids.update([x[1] for x in buckets.keys()])
	print 'all sites ({}): {}'.format(len(all_sites), all_sites)
	print 'all txids ({}): {}'.format(len(all_txids), all_txids)

		
	#if just_stage_changes:
	#change_handler = qraat.signal_filter.ChangeHandler(

	# Setting up connection to database...


	# Only processing one

	for i, site_and_txid in enumerate(buckets.keys()):
		site_id, txid = site_and_txid
		if not filter_site_simple_f(site_id):
			#print 'Filtering bucket by site'
			continue

		if not filter_txid_simple_f(txid):
			#print 'Filtering bucket by txid'
			continue

		registry = qraat.signal_filter.Registry(arguments)
		for point in buckets[site_and_txid]:
			registry.register_point(point)

		#values = registry.get_all_ids()

		#ids = [x[0] for x in values]

		ids = registry.get_all_ids()

		scored_points = None

		#use_time_filter = arguments['time-filter'] is not None
		#hide_bad_points = arguments['hide-bad'] is not None
		# Eliminate unnecessary conditional when this all works, for now:
		use_time_filter, hide_bad_points = True, False

		good_stuff, bad_stuff, good_ids, bad_ids, good_points, bad_points, good_xs, bad_xs, = None, None, None, None, None, None, None, None

		print 'Partitioning {} points'.format(len(buckets[site_and_txid]))
		if use_time_filter or hide_bad_points:
			good_stuff, bad_stuff = registry.screen_bad(registry.points)
			print 'Got {} good items and {} bad items'.format(len(good_stuff), len(bad_stuff))

			good_ids = [x['ID'] for x in good_stuff]
			bad_ids = [x['ID'] for x in bad_stuff]
			# TODO: Danger
			#good_points = [(x['timestamp'], x[item_to_plot]) for x in good_stuff]
			#bad_points = [(x['timestamp'], x[item_to_plot]) for x in bad_stuff]
			#good_xs, good_ys = zip(*good_points)
			#bad_xs, bad_ys = zip(*bad_points)
			good_xs = [x['timestamp'] for x in good_stuff]
			bad_xs = [x['timestamp'] for x in bad_stuff]
			for bad_id in bad_ids:
				change_handler.add_score(bad_id, 0, 0)
				#sql_w.write('update est set score = -1 where ID = {};\n'.format(bad_id))

		if use_time_filter:
			points_under_consideration = []
			print 'Attempting temporal alignment'
			print 'Got {} good points'.format(len(good_ids))
			# Create list of intervals.
			#intervals = []
			for i in range(len(good_xs)):
				x = good_xs[i]
				id = good_ids[i]
				points_under_consideration.append((x, id))

			# Generate ALL points struct
			all_points_data = list(points_under_consideration)
			for i in range(len(bad_xs)):
				x = bad_xs[i]
				id = bad_ids[i]
				all_points_data.append((x, id))

			score_unclean_data = False

			if score_unclean_data:
				scored_points_dirty = apply_time_filtering(all_points_data, txid, interval_computation_only_data=points_under_consideration)
				scored_points_clean = apply_time_filtering(points_under_consideration, txid)
				assert scored_points_dirty.keys() == scored_points_clean.keys()
				def bad_score(x):
					return x < 2
				agree = 0
				for (pid, dirty_score) in scored_points_dirty.items():
					clean_score = scored_points_clean[pid]
					if not (bad_score(clean_score) ^ bad_score(dirty_score)):
						agree += 1
				disagree = len(scored_points_dirty) - agree
				print 'Comparing dirty points scored with interval timing with leaving them out: {} agree, {} disagree'.format(agree, disagree)
			else:
				scored_points = apply_time_filtering(points_under_consideration, txid)

			for (id, score) in scored_points.items():
				change_handler.add_score(id, score, float(score) / (CONFIG_DELTA_AWAY * 2))
				#sql_w.write('update est set score = {} where ID = {};\n'.format(score, id))



def apply_time_filtering(points_under_consideration, txid, interval_computation_only_data=None):
	print 'begin apply_time_filtering()'

	arguments = parse_arguments(sys.argv[1:])

	sorted_points = sorted(points_under_consideration)

	#((min_x, min_y, min_id), (max_x, max_y, max_id)) = sorted_points[0], sorted_points[-1]

	interval_window_size = CONFIG_INTERVAL_WINDOW_SIZE

	interval_windows = None
	if interval_computation_only_data is None:
		interval_windows = qraat.signal_filter.WindowIterator(sorted_points, interval_window_size)
	else:
		interval_windows = qraat.signal_filter.WindowIterator(interval_computation_only_data, interval_window_size)

	print 'Window count: {}'.format(interval_windows.get_window_count())

	total_data = 0



	# Here's what to do...

	for (i, w) in enumerate(interval_windows):
		interval = w.calculate_interval_from(txid=txid, slice_id=i+1)
		w.attach_property('interval', interval)
		print 'attached attribute "interval"'

	interval_windows.report()

	# Interval values are calculated.
	# Go over these windows with a sub-window, a scoring window centered around
	# each point. Must be able to access the interval of a point falling within
	# a particular interval qraat.signal_filter.

	#interval = interval_windows.get_property_for_point(point, 'interval')



	scores = {}

	all_timestamps = [x[0] for x in sorted_points]

	for (tstamp, ident) in sorted_points:
		# Scoring this point (with id=ident)
		score = 0
		# get appropriate interval
		interval = interval_windows.get_property_for_point(tstamp, 'interval')
		if interval < CONFIG_MIN_INTERVAL:
			# Skipping for now
			#raise Exception('Found interval abnormally low: {}'.format(interval))
			print 'Found interval abnormally low: {}'.format(interval)
			scores[ident] = -2
			continue

		# calculate possible center points to investigate
		factors = [x for x in range(-CONFIG_DELTA_AWAY, CONFIG_DELTA_AWAY + 1) if x != 0]
		offsets = [x * interval for x in factors]
		absolute = [tstamp + x for x in offsets]
		search_space = [(x - CONFIG_ERROR_ALLOWANCE, x + CONFIG_ERROR_ALLOWANCE) for x in absolute]

		for start, end in search_space:
			start_ind = bisect.bisect_left(all_timestamps, start)
			end_ind = bisect.bisect_right(all_timestamps, end)
			if start_ind == end_ind:
				# No points found
				pass
			else:
				score += 1
		scores[ident] = score

	print 'Calculated scores for {} points'.format(len(scores))
	unscored_because_low = [x for (x, y) in scores.items() if y == 2]
	print '{} points were not totally processed because an interval could not be calculated (the calculated value is not reasonable)'.format(len(unscored_because_low))
	return scores



	#interval_windows = qraat.signal_filter.WindowIterator(sorted_points, interval_window_size)

	for (i, w) in enumerate(interval_windows):
		v = w.value()
		print 'There are {} points in window {}:'.format(len(v), (i+1))
		print 'There are {} attributes'.format(len(w.attributes))
		total_data += len(v)
		for (k, v) in w.attributes.items():
			print '\t{} -> {}'.format(k, v)

	assert total_data == len(sorted_points)



def get_bucket_for(x, bounds):
	gap = bounds[1] - bounds[0]
	curr_min, curr_max = None, None
	for (b_ind, boundary) in enumerate(bounds):
		if boundary > x:
			curr_min = bounds[b_ind - 1]
			curr_max = boundary
			break
	if curr_min is None and curr_max is None:
		curr_min = bounds[-1]
		curr_max = curr_min + gap
	return curr_min, curr_max

def get_center_points(x, min, max, interval):
	points = []
	if x is None: print 'x is none'
	if interval is None: print 'interval is none'
	i = x - interval
	# Look down...
	while i > min:
		points.append(i)
		i -= interval

	i = x + interval
	while i < max:
		points.append(i)
		i += interval

	return points

def interpolate_interval(interval_map, ident):
	keys = interval_map.keys()
	print 'interpolate_interval()'.format(ident, ', '.join([str(z) for z in keys]))
	max_not_above = None
	min_not_below = None
	for k in keys:
		if (max_not_above is None or k > max_not_above) and k < ident:
			max_not_above = k
		if (min_not_below is None or k < min_not_below) and k > ident:
			min_not_below = k

	if max_not_above is None and min_not_below is None:
		print '!!!!!!!!!!!!\n!!!!!!!!!!!!\n!!!!!!!!!!!!\n!!!!!!!!!!!!\n'
		raise Exception()

	if max_not_above is None:
		return interval_map[min_not_below]
	if min_not_below is None:
		return interval_map[max_not_above]

	low_val = interval_map[max_not_above]
	high_val = interval_map[min_not_below]

	# get line defined by (max_not_above, low_val) and (min_not_below, high_val)

	#(x1, y1)
	#(x2, y2)

	#slope = (y2 - y1) / (x2 - x1)
	#y = mx + b
	#y = ((y2 - y1) / (x2 - x1)) x + b

	#y1 = ((y2 - y1) / (x2 - x1)) x1 + b
	#b = y1 - ((y2 - y1) / (x2 - x1)) * x1

	slope = (high_val - low_val) / float(min_not_below - max_not_above)
	b = low_val - ((high_val - low_val) / float(min_not_below - max_not_above)) * max_not_above

	# Sanity check
	l = slope * max_not_above + b
	h = slope * min_not_below + b
	#print 'Started with {}, ended up with {}'.format(low_val, l)
	#print 'Started with {}, ended up with {}'.format(high_val, h)

	return slope * ident + b

# point is a time float
# points is a list of all point floats for the hour, in order

SEARCH_START, SEARCH_END = None, None

def reset_points_radius_search():
	global SEARCH_START, SEARCH_END
	SEARCH_START = None
	SEARCH_END = None

def are_points_in_radius(point, points, radius):
	print 'are_points_in_radius()'
	global SEARCH_START, SEARCH_END

	low, high = point - radius, point + radius
	print 'low thresh:', low
	print 'high thresh:', high

	if SEARCH_START is None and SEARCH_END is None:
		print 'initializing vals'
		# initialize the search points using bisect calls
		SEARCH_START = bisect.bisect_left(points, low)
		SEARCH_END = bisect.bisect_left(points, high)
		pass
	else:
		assert SEARCH_START is not None and SEARCH_END is not None
		# maintain SEARCH_START and SEARCH_END

		###
		# |---&------|---&
		###
		#print 'maintaining'

		#print 'SEARCH_START={}, SEARCH_END={}, |points|={}'.format(SEARCH_START, SEARCH_END, len(points))

		while points[SEARCH_START] <= low:
			SEARCH_START += 1
		SEARCH_START -= 1

		while SEARCH_END < len(points) and points[SEARCH_END] <= high:
			SEARCH_END += 1

		#if SEARCH_END > 0:
			#SEARCH_END -= 1
		#else:
			#print 'Asserted!'
			#assert SEARCH_END == 0
			#if SEARCH_START != 0:
				#print 'This would have sent the SEARCH_END ({}) negative...{}'.format(SEARCH_END, SEARCH_START)
			#assert SEARCH_START == 0

	# both of SEARCH_START and SEARCH_END are set

	print 'Searching a slice of size:', (SEARCH_END - SEARCH_START)

	if (SEARCH_END - SEARCH_START) < 0:
		print 'SEARCH_START={}, SEARCH_END={}, |points|={}'.format(SEARCH_START, SEARCH_END, len(points))

	for i in range(SEARCH_START, SEARCH_END):
		_point = points[i]
		if _point == point:
			print 'Skipping self point'
			continue

		if _point >= low and _point <= high:
			print 'Yes, there\'s something in here'
			return True
	print 'There is nothing there'
	return False

def score_new_things(db_con, txid, siteid, change_handler):

	fields = ('ID', 'band3', 'band10', 'timestamp', 'siteid', 'txid')

	cur = db_con.cursor()

	# NOTE: Set a timestamp here to only score unscored points whose timestamp is newer than this.
	time_starts_at = None
	# get all unscored points
	q = None
	if time_starts_at is None:
		q = 'select est.ID from est LEFT JOIN estscore ON est.ID = estscore.estid where estscore.estid IS NULL and txid = {} and siteid = {};'.format(txid, siteid)
	else:
		q = 'select est.ID from est LEFT JOIN estscore ON est.ID = estscore.estid where estscore.estid IS NULL and timestamp >= {} and txid = {} and siteid = {};'.format(time_starts_at, txid, siteid)
	rows = cur.execute(q)
	if rows == 0:
		print 'Nothing new yet.'
	else:
		print 'There are {} new rows'.format(rows)
	ids = []
	while True:
		row = cur.fetchone()
		if row is None:
			break
		else:
			row = tuple(row)
			assert len(row) == 1
			ids.append(row[0])
	print 'New IDs:', ids

	if len(ids) == 0:
		print 'No new points found yet.'
		polling_delay()
		return
	
	ids_template = ', '.join(map(lambda x : '{}', ids))
	id_string = ids_template.format(*ids)
	field_string = ', '.join(fields)
	query = 'SELECT {} FROM est where ID in ({});'.format(field_string, id_string)
	print 'About to execute query "{}"'.format(query)
	rows = cur.execute(query)
	print 'Got {} records returned.'.format(rows)

	print 'Preparing to score {} EST records...'.format(rows)

	# A batch of things arrives, some of which may be late arriving
	out_of_order = []
	# It gets populated somehow.
	
	# Sort of half mark those things because we are doing the intervals with them in mind
	for new_id in ids:
		change_handler.add_score(new_id, 0, 0)

	# for point in out_of_order:
	# 	w = qraat.signal_filter.get_window_for_point(point, offset=-1)




	# Configurable delay between subsequent calls happens here.
	polling_delay()
		
			
	
	
	# Find invalidated intervals: what is in batch within a computed interval
	# For each invalidated interval, recompute and update
	# Add all points affected by an invalidated interval to the queue for scoring
	# Score each point in the queue for scoring

	#cur.execute('SELECT {} FROM est where txid = {} and siteid = {};'.format(', '.join(fields), arg_txid, arg_siteid))

def polling_delay():
	global AWAKE
	AWAKE = False
	print 'Zzz...'
	if EXIT_REQUESTED:
		print 'Processing earlier exit request.'
		actually_exit()
	time.sleep(CONFIG_NEW_STUFF_POLLING_PERIOD)
	AWAKE = True
	print 'Wha!'
	
	

if __name__ == '__main__':
	#cProfile.run('main()')
	main()
	#succ = are_points_in_radius(1.3, (0.5, 1.7, 3.7), 0.2)
	#print 'Returned true' if succ else 'Returned false'
<|MERGE_RESOLUTION|>--- conflicted
+++ resolved
@@ -144,26 +144,7 @@
 	site_data = {}
 
 	if past_score:
-<<<<<<< HEAD
-		rows = cur.execute('SELECT {} FROM est where timestamp >= {} and timestamp <= {} and txid = {} and siteid = {};'.format(', '.join(fields), arg_t_start, arg_t_end, arg_txid, arg_siteid)) # FIXME memory hog. Query should be limited to effective window. 
-		
-		print 'Rows processed:', rows
-		site_data = {}
-		row = -1
-		while True:
-			row = cur.fetchone()
-			if row is None:
-				break
-			else:
-				row = tuple(row)
-			named_row = dict(zip(fields, row))
-			for k in named_row:
-				if named_row[k].__class__ == decimal.Decimal:
-					named_row[k] = float(named_row[k])
-			site_data[named_row['ID']] = named_row
-=======
 		score_the_past(arguments, arg_t_start, arg_t_end, arg_txid, arg_siteid)
->>>>>>> dcb0a58e
 	else:
 		signal.signal(signal.SIGINT, exit)
 		db_con = qraat.util.get_db('writer')
@@ -193,7 +174,7 @@
 
 	fields = ('ID', 'band3', 'band10', 'timestamp', 'siteid', 'txid')
 
-	rows = cur.execute('SELECT {} FROM est where timestamp >= {} and timestamp <= {} and txid = {} and siteid = {};'.format(', '.join(fields), t_start, t_end, txid, siteid))
+	rows = cur.execute('SELECT {} FROM est where timestamp >= {} and timestamp <= {} and txid = {} and siteid = {};'.format(', '.join(fields), t_start, t_end, txid, siteid)) # Oink oink
 	
 	print 'Rows processed:', rows
 	site_data = {}
