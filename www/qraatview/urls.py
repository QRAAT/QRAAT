--- conflicted
+++ resolved
@@ -29,11 +29,7 @@
         r'^(?P<project_id>\d+)/manage-transmitters/(?P<transmitter_id>\d+)/$',
         'edit_transmitter',
         name='edit-transmitter'),
-<<<<<<< HEAD
-
-=======
     
->>>>>>> 75b6a2b0
     url(
         r'^(?P<project_id>\d+)/manage-targets/(?P<target_id>\d+)/$',
         'edit_target',
