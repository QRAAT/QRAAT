<!-- File: qraat_ui/templates/index.html -->

<!DOCTYPE html>
<html>


<head>

  <title>QRAAT APP</title>
  <meta name="viewport" content="initial-scale=1.0, user-scalable=no" />

  
  <style type="text/css">
    
    button { 
      font: normal 12px "omnes-pro", Helvetica, Arial, sans-serif; 
      }
    
    html { height: 100% }
    
    body { 
      height: 100%; margin: 0; padding: 0; 
      font: normal 12px "omnes-pro", Helvetica, Arial, sans-serif; 
      }
    
    #map-canvas { 
      margin-top: 1cm; margin-right: 0.25cm; 
      height: 60%; width: 63%; float: right; 
      }
    
    #text {
      width: 33%; height: 100%; float: left; 
      font-size: 12px; margin: 1%;
      }
    
    #page_title { font-size: 18px; font-weight:bold; }
    
    .section_title { font-size: 15px; font-weight:bold; text-align:center;}
    
    #prefs {
      border-style:solid; border-width: 1px; 
      height: 32%; overflow: scroll; padding: 5px; 
      }
    
    #id_deployment {
      list-style-type: none;
      } /* removes the bullet points from the list of deps */

    #mouseover {
      border-style:solid; border-width: 1px; height: 15%; 
      overflow: scroll; padding: 5px;
      }
    
    #clicked {
      border-style:solid; border-width: 1px; height: 25%; 
      overflow: scroll; padding: 5px;
      }
    
    #right_side { float: center; }
    
    .current_info {
      font: normal 12px "omnes-pro", Helvetica, Arial, sans-serif;
      }
    
    #right_side2, #content2, .demo-placeholder2, .demo-placeholder { 
      float: right;
      }


</style>


<!-- Link google maps API with alisha's gmail key -->
<script type="text/javascript" 
  src="https://maps.googleapis.com/maps/api/js?key={% load google_maps_api %}&sensor=false">
</script>
<link href="/static/flot/example.css" rel="stylesheet" type="text/css">
<script src="/static/flot/jquery-1.11.1.min.js"></script>
<script src="/static/flot/jquery.flot.min.js"></script>
<script src ="/static/flot/jquery.flot.time.min.js"></script>
<script src ="/static/flot/jquery.flot.selection.min.js"></script>
<script src="/static/flot/jquery.flot.threshold.min.js"></script>
<script src="/static/flot/jquery.flot.resize.min.js"></script>


<!-- plugins for saving graphs as images. commented out because they throw an error when a point on the flot graph is selected -->
<!-- <script type="text/javascript" src="http://zizhujy.com/Scripts/base64.js"></script>
<script type="text/javascript" src="http://zizhujy.com/Scripts/drawing/canvas2image.js"></script>
<script type="text/javascript" src="http://zizhujy.com/Scripts/flot/jquery.flot.saveAsImage.js"></script>
-->




<script type="text/javascript">

  // Global variables
  var highlightedPoly;
  var selectedMarker;
  var map;
  var mapCenter;
  var markers = [];

function hideFormFields() {
  if ({{view_type|safe}} == "deployment") {
    document.getElementById('id_deployment').style.display = 'none';
    document.querySelector("label[for='id_deployment_0']").style.display = "none";
    document.getElementById('id_graph_dep').style.display = 'none';
    document.querySelector("label[for='id_graph_dep']").style.display = "none";
    
    //this doesn't work:
    //var labels = document.getElementsByTagName('label');
    //for (var i=0; i <labels.length; i++) {
    //  var attr = labels[i].getAttribute('for');
    //  if (attr === this.id_deployment_0) {
    //    labels[i].style.visibility = 'hidden';
    //  }
   // }
  }
}

window.onload = function() {
  hideFormFields();
};


function submitForm() {
  document.getElementById('form').submit();
}

  // Show alert, called by html button. for testing purposes
//function showDjango() {
//    var selected_flot = document.getElementById("flot_index").value;
//      window.alert(selected_flot);
//}

<<<<<<< HEAD
=======

>>>>>>> e08df9d4
// function setCenter is not working.
// It is intended to recenter the map on a button click.
function setCenter() { 
  map.panTo(new google.maps.LatLng(38.487828027, -122.149419006));
  //return false;
}



function initialize(){
    
    // Hard code the initial center latitude and longitude of the map 
    self.lat = 38.487828027;
    self.lng = -122.149419006;
    var myLatLng = new google.maps.LatLng(self.lat, self.lng);


// The following section saves the center and zoom for map reloads
  // otherwise, map would reset back to intial default center
  var reload_zoom;
  var mapOptions;

  // If: Map has been loaded before and bounds have changed
  // (this is when previous center and zoom are saved)...
  // Then: Set options to the the previous/saved center and zoom.
  if ((localStorage.mapLat != null) &&
      (localStorage.mapLng !=null) &&
      (localStorage.mapZoom !=null)) 
    {
      mapOptions = {
        center: new google.maps.LatLng(
          localStorage.mapLat, 
          localStorage.mapLng),
        zoom: parseInt(localStorage.mapZoom),
        mapTypeId: google.maps.MapTypeId.SATELLITE,
        
        panControl:true,
        zoomControl:true,
        mapTypeControl:true,
        scaleControl:true,
        streetViewControl:true,
        overviewMapControl:true,
        rotateControl:true
      }; // end map options
    } // end if map has been loaded before 


  // If: The map hasn't loaded before (nothing saved for center or zoom)...
  // Then: Set some default map options.
  else 
          // this doesn't work
              // if (((center_lat!=null) && 
              // (center_lng !=null) && 
              // (init_zoom !=null)) ||
              // ((localStorage.mapLat == null) && 
              // (localStorage.mapLng == null) &&
              // (localStorage.mapZoom == null)))
    {
      var mapOptions = {
        center: myLatLng,
        zoom: 14, // Scale of 1 to 20
        mapTypeId: google.maps.MapTypeId.SATELLITE,
   
        panControl:true,
        zoomControl:true,
        mapTypeControl:true,
        scaleControl:true,
        streetViewControl:true,
        overviewMapControl:true,
        rotateControl:true
    }; // end map options
   } // end if map hasn't been loaded before



// Creates the map object, using the mapOptions set above
  var map = new google.maps.Map(document.getElementById("map-canvas"),
      mapOptions);



// Listen and store center & zoom changes, to be used in map options

      // I think the following 4 lines are redundant:
      // mapCenter = map.getCenter();
      // localStorage.mapLat = mapCenter.lat();
      // localStorage.mapLng = mapCenter.lng();
      // localStorage.mapZoom = map.getZoom();

    google.maps.event.addListener(map, "center_changed", function(){
      mapCenter = map.getCenter();
      localStorage.mapLat = mapCenter.lat();
      localStorage.mapLng = mapCenter.lng();
      localStorage.mapZoom = map.getZoom();
    });

    google.maps.event.addListener(map, "zoom_changed", function (){
      mapCenter = map.getCenter();
      localStorage.mapLat = mapCenter.lat();
      localStorage.mapLng = mapCenter.lng();
      localStorage.mapZoom = map.getZoom();
    });
    
    google.maps.event.addListener(map, "click", function(event) {
    document.getElementById('clicked_lat_lng').value = 
    event.latLng.lat().toFixed(6) + ', ' + event.latLng.lng().toFixed(6);
    });

// SHOW CLICKED DATA POINT INFO
  var django_position = {{pos_data|safe}}; // list of all queried data
  //var selected_data = {{selected_data|safe}}; // data for clicked point
  // Note: |safe enables strings to be passed from django/json to js


  // If a point was clicked and therefore there is related data 
  // (this is a messy check)... Then populate the data. 
  // Date for fields in the db that are longer than 6 decimal places
  // are fixed to 6 decimal places. 
  
<<<<<<< HEAD
  if (selected_data.length > 0) {
    
    if (selected_data[0][0] != null) {
      document.getElementById('clicked_lat_lng').value = 
        selected_data[0][0].toFixed(6)+', ' + // lat clicked on map
        selected_data[0][1].toFixed(6);      // lng clicked on map
      }
    
    document.getElementById('selected_point_latlon').innerHTML = 
      selected_data[0][10][0].toFixed(6) + ', ' + // lat of actual pt in db
      selected_data[0][10][1].toFixed(6);          // lng of point in db
    document.getElementById('selected_point_eastingnorthing').innerHTML = 
      selected_data[0][5] + ', ' +   // easting 
      selected_data[0][6] + ', ' +   // northing
      selected_data[0][7] + ' ' +    // zone number
      selected_data[0][12];          // zone letter
    document.getElementById('selected_point_date').innerHTML = 
      selected_data[0][11];          // date string of timestamp
    document.getElementById('selected_point_activity').innerHTML = 
      selected_data[0][9].toFixed(6);  // activity
    document.getElementById('selected_point_likelihood').innerHTML = 
      selected_data[0][8].toFixed(6); // likelihood
    document.getElementById('selected_point_positionID').innerHTML = 
      selected_data[0][2];
    document.getElementById('selected_point_deployment').innerHTML = 
      selected_data[0][3];
  
  } // end if selected_data.length > 5

=======
  //if (selected_data.length > 0) {
//    
//    if (selected_data[0][0] != null) {
//      document.getElementById('clicked_lat_lng').value = 
//        selected_data[0][0].toFixed(6)+', ' + // lat clicked on map
//        selected_data[0][1].toFixed(6);      // lng clicked on map
//      }
//    
//    document.getElementById('selected_point_latlon').innerHTML = 
//      selected_data[0][10][0].toFixed(6) + ', ' + // lat of actual pt in db
//      selected_data[0][10][1].toFixed(6);          // lng of point in db
//    document.getElementById('selected_point_eastingnorthing').innerHTML = 
//      selected_data[0][5] + ', ' +   // easting 
//      selected_data[0][6] + ', ' +   // northing
//      selected_data[0][7] + ' ' +    // zone number
//      selected_data[0][12];          // zone letter
//    document.getElementById('selected_point_date').innerHTML = 
//      selected_data[0][11];          // date string of timestamp
//    document.getElementById('selected_point_activity').innerHTML = 
//      selected_data[0][9].toFixed(6);  // activity
//    document.getElementById('selected_point_likelihood').innerHTML = 
//      selected_data[0][8].toFixed(6); // likelihood
//    document.getElementById('selected_point_positionID').innerHTML = 
//      selected_data[0][2];
//    document.getElementById('selected_point_deployment').innerHTML = 
//      selected_data[0][3];
//  
//  } // end if selected_data.length > 5
//
>>>>>>> e08df9d4


  // Map listens for clicks on the map
  // Submits clicked lat,lng to django (server to calculate closest point)

  //google.maps.event.addListener(map, 'click', function(event){
  //  // if statement may be redundant
  //  if ((event.latLng.lat() !==null) && (event.latLng.lng() !==null)) {
  //    // populates hidden html field in form
  //    document.getElementById('lat_clicked').value = event.latLng.lat()
  //    document.getElementById('lng_clicked').value = event.latLng.lng()
  //  
  //    // auto-submits the form
  //    document.getElementById("form").submit();
  //  } // end if
  //}); // end click addListener



  // Index of selected point, in array of points near the click
  
  var selected_index_large; 
  if (typeof {{selected_index_large}} == 'undefined') {
    selected_index_large = null;
  }
  else {
<<<<<<< HEAD
    selected_index = {{selected_index_large}};
=======
    selected_index_large = {{selected_index_large}};
>>>>>>> e08df9d4
  }


  // When google maps loads/refreshes, click 'button' to highlight 
  // point on flot graph again. Otherwise, it would disappear after reload
  
  google.maps.event.addListener(map, 'tilesloaded', function() {
    if (selected_index_large !=null) {
      document.getElementById('mapsIndexSubmit').click();
    } // end if selected_index, click hidden button that highlights flot
    if (flot_index != null) {
      document.getElementById('flotIndexSubmit').click();
    } // end if flot_index, click hidden button that highlights flot
  }); // end tilesloaded Listener



  // Mousemove Listener to display lat, lng of mouse location
  
  google.maps.event.addListener(map,'mousemove',function(event){
    // Note:  Use '.value' for <input>, then data appears in a box
    //        Use '.innerHTML' for <span>
    document.getElementById('latlong').value = 
      event.latLng.lat().toFixed(6) + ', ' + 
      event.latLng.lng().toFixed(6);
  }); //end onemousemove event listener



  // Idle Listener. Displays bounds, center, and zoom
  
  google.maps.event.addListener(map, 'idle', function(){    
    
    // bounds
    document.getElementById('bounds').innerHTML = 
      'NE: '+this.getBounds().getNorthEast().lat().toFixed(6)+ ', ' +
            this.getBounds().getNorthEast().lng().toFixed(6)+
      ' | SW: '+this.getBounds().getSouthWest().lat().toFixed(6)+', '+
            this.getBounds().getSouthWest().lng().toFixed(6);
      
    // center
    document.getElementById('current_center').innerHTML = 
      this.getCenter().lat().toFixed(6)+', ' + 
      this.getCenter().lng().toFixed(6);
      
    // zoom
    document.getElementById('current_zoom').innerHTML = 
      this.getZoom();
  
  }); // end idle Listener



// If site markers are chosen to be shown...
  // Then populate locations array with site data. Later used for markers
  var site_checked = {{site_checked}};
  var site_list = {{siteslist|safe}};
  var locations = [];


  // Show site markers if site is checked in preferences
  if (site_checked ==1) {
    for (var i = 0; i < site_list.length; i++) {
      locations.push([
        site_list[i][3],  // [0]: site location lat
        site_list[i][4],  // [1]: site location lng
        site_list[i][0],  // [2]: site ID
        site_list[i][1],  // [3]: site name
        site_list[i][2],  // [4]: site location string
        site_list[i][9]   // [5]: site elevation
        ]);
    } // end if site checked
  } // end looping through list of sites


  else {  // if sites are not checked, just push an empty list
    locations.push([]);
  }


// SET MARKERS: 
  var marker, i;
  var markers_sites = new Array();
  var infoWindows_sites = new Array();

  // Display markers for site locations
  for (i = 0; i < locations.length; i++) {
    
    marker = new google.maps.Marker({
      position: new google.maps.LatLng(locations[i][0], locations[i][1]),
      map: map,
      icon: 'http://maps.google.com/mapfiles/ms/micons/green-dot.png',
      infoWindowIndex: i
    });   // end the setting of marker data to be pushed to array
    
    // Set infoWindow content
    if (locations.length>0) {
      var content = '<b>Site ID:</b> ' + locations[i][2] + 
                    ' or "' + locations[i][3]+'"' + 
                    '<br><b>Location:</b> ' + locations[i][4] + ', ' + 
                    '(' + locations[i][0] + ', ' + locations[i][1] + 
                    ')<b><br>Elevation:</b> ' + locations[i][5];
    }
    var infoWindow = new google.maps.InfoWindow({content: content});
    
    // click Listener for markers
    var clickedInfoWindowIndex;
    google.maps.event.addListener(marker, 'click', 
      function (event)
        {
          // Note: The following pans to point:
          // map.panTo(event.latLng);
          
          // If a site infoWindow is already open, close it.
          if (clickedInfoWindowIndex != null) {
            infoWindows_sites[clickedInfoWindowIndex].close();
          }
          
          // Open infoWindow for clicked site location
          infoWindows_sites[this.infoWindowIndex].open(map, this);
          clickedInfoWindowIndex = this.infoWindowIndex;
        } // end event function
    ); // end click Listener

    // push to the marker and infoWindow arrays for the site locations
    markers_sites.push(marker);
    infoWindows_sites.push(infoWindow);
  
  } //end for loop for site locations




// Display markers for the data points 
  var markers_querydata = new Array();
  var infoWindows_querydata = new Array();    
  var position_data = {{pos_data|safe}};
  var display_type = {{display_type}};

  // Display marker points if html pref is set to display them
 //Uncommenting to show on public
  var deps = {{deps_list}};
 
 if ( ((display_type != null) && (display_type==1) && 
      (position_data.length > 0))
      ||
      ({{view_type|safe}} == "deployment") && (display_type!=2)) {
    
    for (i=0; i < position_data.length-1; i++) {
      marker = new google.maps.Marker({
        position: new google.maps.LatLng(
          position_data[i][8][0], position_data[i][8][1]),
        map: map,
        //icon: 'http://www.geocodezip.com/mapIcons/small_blue_dot.png',
        infoWindowIndex: i
      });


//Hard code colors for markers. If dep in array == req_deps from views, display it as a marker of a certain color.

      if ( ({{view_type|safe}} == "deployment") || 
        ( (deps.length > 0) && (position_data[i][1] == deps[0]) ) ) {
    marker.setIcon('http://www.geocodezip.com/mapIcons/small_blue_dot.png')
      }
<<<<<<< HEAD
      else if ((deps.length > 1) && (position_data[i][1] == deps[1])) {
  marker.setIcon('http://www.geocodezip.com/mapIcons/small_yellow_dot.png')
      }
      else if ((deps.length > 2) && (position_data[i][1] == deps[2])) {
  marker.setIcon('http://www.geocodezip.com/mapIcons/small_green_dot.png')
      }
     else  if ((deps.length > 3) && (position_data[i][1] == deps[3])) {
  marker.setIcon('http://www.geocodezip.com/mapIcons/small_red_dot.png')
      }

=======
      if ((deps.length > 1) && (position_data[i][1] == deps[1])) {
  marker.setIcon('http://www.geocodezip.com/mapIcons/small_yellow_dot.png')
      }
      if ((deps.length > 2) && (position_data[i][1] == deps[2])) {
  marker.setIcon('http://www.geocodezip.com/mapIcons/small_green_dot.png')
      }
     if ((deps.length > 3) && (position_data[i][1] == deps[3])) {
  marker.setIcon('http://www.geocodezip.com/mapIcons/small_red_dot.png')
      }
  
>>>>>>> e08df9d4
      var content = '<b>DeploymentID: </b>' + position_data[0][1] + 
                    '<br>' + position_data[i][8][0].toFixed(5)
                    + ', ' + position_data[i][8][1].toFixed(5)+
                    '<br><b>PosID:</b> ' + position_data[i][0] + 
                    '<br><b>Time:</b> ' + position_data[i][10] +
                    '<br><b>Activity:</b> ' + position_data[i][7] + 
                    '<br><b>Likelihood:</b> ' + position_data[i][6];
        
      var infoWindow = new google.maps.InfoWindow({ content: content, 
          //Uncomment the following lines for infoWindow options
          //size: new google.maps.Size(150, 50),
          disableAutoPan: true
          });
      
    // submit clicked marker lat,lng to django server to find nearby pts
    google.maps.event.addListener(marker, 'click',
      function(event)
      { //submit the location of the click to django
        if ((event.latLng.lat() !==null) && (event.latLng.lng() !==null)) {
          // populates hidden html fields
          document.getElementById('lat_clicked').value = event.latLng.lat()
          document.getElementById('lng_clicked').value = event.latLng.lng()
          
          // submits html form
          document.getElementById("form").submit();
          } // end if statement for if the lat and lng are null
      }); // end event function and marker event listener
      
    // on mousing over markers for data points, open them to show lat/lng
    google.maps.event.addListener(marker, 'mouseover', function() {
      
      //Uncomment next line to show pop-up infowindows when mousing over marker data points
      //infoWindows_querydata[this.infoWindowIndex].open(map, this);

    //mouseover markers to show info in html sidebar
    document.getElementById('selected_point_latlon').innerHTML = 
      position_data[this.infoWindowIndex][8][0].toFixed(6) + ', ' +
      position_data[this.infoWindowIndex][8][1].toFixed(6); 
        // lat,lng of point in db
    document.getElementById('selected_point_eastingnorthing').innerHTML = 
      position_data[this.infoWindowIndex][3] + ', ' +   // easting 
      position_data[this.infoWindowIndex][4] + ', ' +   // northing
      position_data[this.infoWindowIndex][5] + ' ' +    // zone number
      position_data[this.infoWindowIndex][9];          // zone letter
    document.getElementById('selected_point_date').innerHTML = 
      position_data[this.infoWindowIndex][10];// datestring timestamp
    document.getElementById('selected_point_activity').innerHTML = 
      position_data[this.infoWindowIndex][7].toFixed(6);  // activity
    document.getElementById('selected_point_likelihood').innerHTML = 
      position_data[this.infoWindowIndex][6].toFixed(6); // likelihood
    document.getElementById('selected_point_positionID').innerHTML = 
      position_data[this.infoWindowIndex][0];
    document.getElementById('selected_point_deployment').innerHTML = 
      position_data[this.infoWindowIndex][1];
    }); // end mouseover event function

    google.maps.event.addListener(marker, 'mouseout', function() {
    document.getElementById('selected_point_latlon').innerHTML = "" 
    document.getElementById('selected_point_eastingnorthing').innerHTML = "" 
    document.getElementById('selected_point_date').innerHTML = ""
    document.getElementById('selected_point_activity').innerHTML = "" 
    document.getElementById('selected_point_likelihood').innerHTML = ""
    document.getElementById('selected_point_positionID').innerHTML = ""
    document.getElementById('selected_point_deployment').innerHTML = ""
  
    }); // end mouseout event function

    // close infowindows on mousing out of marker
    google.maps.event.addListener(marker, 'mouseout', function() {
      infoWindows_querydata[this.infoWindowIndex].close();
    }); // end mouseout event function
        infoWindows_querydata.push(infoWindow);
        markers_querydata.push(marker);
    } //end for loop for query data
  } //end if statement for displaying query data as points (not lines)



// DISPLAY MARKER / "HIGHLIGHT" SELECTED POINT (clicked in maps or in flot)

// WHEN MAP IS CLICKED, display another marker there to highlight point
  // If valid point (corresponds to db pt) is selected on maps, display it  
<<<<<<< HEAD
  
  var selectedMarkers = new Array();
  
  if (selected_data.length > 0) {
=======
  //FIXME: The following section could probably be consolidated so that when EITHER flot OR map is clicked, the same chunk of code for marker = new google.maps.Marker.... is used. The only difference appears to be the indexes: map_pos_index vs selected_index_large.

  var selectedMarkers = new Array();
  var map_pos_index = {{map_pos_index}};
  if (map_pos_index != null) {
>>>>>>> e08df9d4
    for (var i =0; i < selectedMarkers.length; i++) {
    selectedMarkers[i].setMap(null);
    }
 
    marker = new google.maps.Marker({
      position: new google.maps.LatLng
        (
        position_data[map_pos_index][8][0],
        position_data[map_pos_index][8][1]
        ),
      map: map,
      zIndex: google.maps.Marker.MAX_ZINDEX + 1
      // zIndex sets marker on top of all other markers
      
      // Note: When no icon, uses default large/red marker
      // icon: 'http://maps.google.com/mapfiles/ms/micons/red-dot.png'
    
    }); // end setting marker data
 

    // Set on click infoWindow content for highlighted data marker

    var content =   '<b>Data ID: </b>' + position_data[map_pos_index][1] +
      '<br><b>Deployment ID: </b>' + position_data[map_pos_index][0] + 
          '<br><b>Lat, Lon: </b> ' +
        position_data[map_pos_index][8][0].toFixed(6) + ', ' +
    position_data[map_pos_index][8][1].toFixed(6) +
      '<br><b>Easting, Northing, Zone: </b> ' + 
        position_data[map_pos_index][3] + ', ' + 
        position_data[map_pos_index][4] + ', ' + 
      position_data[map_pos_index][5] +
          position_data[map_pos_index][9] +
      '<br><b>Date/Time: </b>' + position_data[map_pos_index][10] + 
        '<br><b>Activity: </b>' + position_data[map_pos_index][7] +
    '<br><b>Likelihood: </b>' + position_data[map_pos_index][6];

    var infoWindow = new google.maps.InfoWindow({content: content});
    
    // click Listener for markers
    google.maps.event.addListener(marker, 'click', 
      function (event)
        {
          infoWindow.open(map, this);
        } // end event function
    ); // end click Listener
  
<<<<<<< HEAD
  } // end if selected_data
=======
  } // end if map_pos_index
>>>>>>> e08df9d4

  selectedMarkers.push(marker);





// WHEN FLOT POINT IS CLICKED, add a highlight marker to the point

<<<<<<< HEAD
  var flot_index ={{flot_index}}; // index of data in large queried array
  var selected_index_large ={{selected_index_large}}; // index of data in large queried array
  if (flot_index != null) {
=======
  var flot_index ={{flot_index}};
  selected_index_large = {{selected_index_large}};


  if (selected_index_large != null) {
>>>>>>> e08df9d4
    for (var i =0; i < selectedMarkers.length; i++) {
    selectedMarkers[i].setMap(null);
    }
    var position_data = {{pos_data|safe}};
    marker = new google.maps.Marker({
      position: new google.maps.LatLng(
        position_data[selected_index_large][8][0], 
        position_data[selected_index_large][8][1]),
      map: map,
      zIndex: google.maps.Marker.MAX_ZINDEX + 1
      // zIndex sets marker on top of all other markers

      //no icon set, so default red large marker
      //icon: 'http://maps.google.com/mapfiles/ms/micons/red-dot.png'
    });
    
<<<<<<< HEAD
    var content =   '<b>Deployment ID: </b>' + selected_data[0][3] +
                    '<br><b>Data ID: </b>' + selected_data[0][2] + 
                    '<br><b>Lat, Lon: </b> ' +
                    selected_data[0][10][0].toFixed(6) + ', ' +
                    selected_data[0][10][1].toFixed(6) +
                    '<br><b>Easting, Northing, Zone: </b> ' + 
                    selected_data[0][5] + ', ' + 
                    selected_data[0][6] + ', ' + 
                    selected_data[0][7] +
                    selected_data[0][12] +
                    '<br><b>Date/Time: </b>' + selected_data[0][11] + 
                    '<br><b>Activity: </b>' + selected_data[0][9] +
                    '<br><b>Likelihood: </b>' + selected_data[0][8];
=======
    var content ='<b>Deployment ID: </b>' + position_data[selected_index_large][1] +
      '<br><b>Data ID: </b>' + position_data[selected_index_large][0] + 
      '<br><b>Lat, Lon: </b> ' +
      position_data[selected_index_large][8][0].toFixed(6) + ', ' +
      position_data[selected_index_large][8][1].toFixed(6) +
      '<br><b>Easting, Northing, Zone: </b> ' + 
      position_data[selected_index_large][3] + ', ' + 
      position_data[selected_index_large][4] + ', ' + 
      position_data[selected_index_large][5] +
      position_data[selected_index_large][9] +
      '<br><b>Date/Time: </b>' + position_data[selected_index_large][10] + 
      '<br><b>Activity: </b>' + position_data[selected_index_large][7] +
      '<br><b>Likelihood: </b>' + position_data[selected_index_large][6];
>>>>>>> e08df9d4

    var infoWindow = new google.maps.InfoWindow({content: content});
    
    // click Listener for markers
    google.maps.event.addListener(marker, 'click', 
      function (event)
        {
          infoWindow.open(map, this);
        } // end event function
    ); // end click Listener
 


  // Attempt to extend bounds to show a pt that is selected in flot 
    //var bounds = new google.maps.LatLngBounds();
    //bounds.extend(marker.position);
    //map.fitBounds(bounds);
    map.panTo(marker.position);
     
  } // end if point was selected in flot (index)



  // push the "clicked point"  marker
  selectedMarkers.push(marker);






                  // WHEN HTML PREF IS SET TO 'Lines':

  if ((display_type != null) && (display_type == 2)) {
  // Populate data for the Polyline
    var position_data = {{pos_data|safe}};
    var flightPlanCoordinates = new Array();
    
    for (i=0; i < position_data.length-1; i++) {
      var point = new google.maps.LatLng(
        position_data[i][8][0], position_data[i][8][1]);
      flightPlanCoordinates.push(point);
    } // end for loop through queried data points

    
 // Draw the polyline
    var flightPath = new google.maps.Polyline({
      path: flightPlanCoordinates,
      infoWindowIndex: i,
      geodesic: true,
      strokeColor: '#8383FF',
      strokeOpacity: 1.0,
      strokeWeight: 2
    }); // end drawing the Polyline


    flightPath.setMap(map);
    
  google.maps.event.addListener(flightPath, 'mouseover', function(event) {
    
    //Attempt to get the index of the closest point to the mouse location
    var vertex;
    var i;
    for (i=0; i < position_data.length; i ++) {
      if ((event.latLng.lat().toFixed(3) == position_data[i][8][0].toFixed(3)) && (event.latLng.lng().toFixed(3) == position_data[i][8][1].toFixed(3))) { vertex = i; }
    }

    if (vertex != null) {
    document.getElementById('selected_point_latlon').innerHTML = 
      position_data[vertex][8][0].toFixed(6) + ', ' +
      position_data[vertex][8][1].toFixed(6);          
        // lat, lng of actual point in db
    document.getElementById('selected_point_eastingnorthing').innerHTML = 
      position_data[vertex][3] + ', ' +   // easting 
      position_data[vertex][4] + ', ' +   // northing
      position_data[vertex][5] + ' ' +    // zone number
      position_data[vertex][9];          // zone letter
    document.getElementById('selected_point_date').innerHTML = 
      position_data[vertex][10];          // date string of timestamp
    document.getElementById('selected_point_activity').innerHTML = 
      position_data[vertex][7].toFixed(6);  // activity
    document.getElementById('selected_point_likelihood').innerHTML = 
      position_data[vertex][6].toFixed(6); // likelihood
    document.getElementById('selected_point_positionID').innerHTML = 
      position_data[vertex][0];
    document.getElementById('selected_point_deployment').innerHTML = 
      position_data[vertex][1];
  } // end if vertex
  
  }); // end event mouseover eventListener


    google.maps.event.addListener(flightPath, 'mouseout', function() {
    document.getElementById('selected_point_latlon').innerHTML = "" 
    document.getElementById('selected_point_eastingnorthing').innerHTML = "" 
    document.getElementById('selected_point_date').innerHTML = ""
    document.getElementById('selected_point_activity').innerHTML = "" 
    document.getElementById('selected_point_likelihood').innerHTML = ""
    document.getElementById('selected_point_positionID').innerHTML = ""
    document.getElementById('selected_point_deployment').innerHTML = ""
  
    }); // end mouseout event function



    
  google.maps.event.addListener(flightPath, 'click', function(event) {
    //Attempt to get the index of the closest point to the mouse location
    var vertex;
    var i;
    for (i=0; i < position_data.length-1; i ++) {
      if ((event.latLng.lat().toFixed(2) == position_data[i][8][0].toFixed(2)) && (event.latLng.lng().toFixed(2) == position_data[i][8][1].toFixed(2))) { vertex = i; }
  }

  if (vertex != null) {
          document.getElementById('lat_clicked').value = event.latLng.lat()
          document.getElementById('lng_clicked').value = event.latLng.lng()
          
          // submits html form
          document.getElementById("form").submit();
          marker.setMap(null); 
    
    //if (marker){
    //  marker.setMap(null);
  
      // There is a bug; when a point is clicked in flot, 
      //the marker stays there when a point in google maps is clicked too. 
      //The Lines click in maps doesn't get passed to flot either 
      //because the html form input for lat_clicked and lng_clicked
      //are not submitted to calculate index for selected_data
      //Also, the map doesn't reload so the marker stays there.
      //need to figure out how to set markers declared elsewhere to "null"

      //selectedMarkers.setMap(null);
   // }

    marker = new google.maps.Marker({
      position: new google.maps.LatLng
        (
        position_data[vertex][8][0], 
        position_data[vertex][8][1]
        ),
      map: map,
      zIndex: google.maps.Marker.MAX_ZINDEX + 1
      // zIndex sets marker on top of all other markers
      
      // Note: When no icon, uses default large/red marker
      // icon: 'http://maps.google.com/mapfiles/ms/micons/red-dot.png'
    }); // end setting marker data


    // Set on click infoWindow content for highlighted data marker
    var content = '<b>Deployment ID: </b>' + position_data[vertex][1] +
            '<br><b>Data ID: </b>' + position_data[vertex][0] + 
            '<br><b>Lat, Lon: </b> ' +
            position_data[vertex][8][0].toFixed(6) + ', ' +
            position_data[vertex][8][1].toFixed(6) +
            '<br><b>Easting, Northing, Zone: </b> ' + 
            position_data[vertex][3] + ', ' + 
            position_data[vertex][4] + ', ' + 
            position_data[vertex][5] +
            position_data[vertex][10] +
            '<br><b>Date/Time: </b>'  + position_data[vertex][9] + 
            '<br><b>Activity: </b>' +  position_data[vertex][7] +
            '<br><b>Likelihood: </b>' + position_data[vertex][6];

    var infoWindow = new google.maps.InfoWindow({content: content});
    
    
  // click Listener for markers
    google.maps.event.addListener(marker, 'click', 
      function (event)
        {
          infoWindow.open(map, this);
        } // end event function
    ); // end click Listener
  

    //Populate the html sidebar with related data

    document.getElementById('selected_point_latlon').innerHTML = 
      position_data[vertex][8][0].toFixed(6) + ', ' + // lat of actual pt in db
      position_data[vertex][8][1].toFixed(6);          // lng of point in db
    document.getElementById('selected_point_eastingnorthing').innerHTML = 
      position_data[vertex][3] + ', ' +   // easting 
      position_data[vertex][4] + ', ' +   // northing
      position_data[vertex][5] + ' ' +    // zone number
      position_data[vertex][9];          // zone letter
    document.getElementById('selected_point_date').innerHTML = 
      position_data[vertex][10];          // date string of timestamp
    document.getElementById('selected_point_activity').innerHTML = 
      position_data[vertex][7].toFixed(6);  // activity
    document.getElementById('selected_point_likelihood').innerHTML = 
      position_data[vertex][6].toFixed(6); // likelihood
    document.getElementById('selected_point_positionID').innerHTML = 
      position_data[vertex][0];
    document.getElementById('selected_point_deployment').innerHTML = 
      position_data[vertex][1];
  } // end if vertex
  
  }); // end event mouseover eventListener




              // Polyline for Deployment 2


  } // end if (html pref is set to show data as lines)
 
    // Example of addListeners for the flightPath
      // On mouseover, the flightPath changes color
      
      //google.maps.event.addListener(flightPath, 'mouseover', function() {
        //flightPath.setOptions({strokeColor: '#00FFaa'});
      //});
      //google.maps.event.addListener(flightPath, 'mouseout', function () {
        //flightPath.setOptions({strokeColor: '#FF00FF'});
      //});


    // Attempt at 2nd Polyline 
      // var flight_track = {{track_list}};
      // var flightPlanCoordinates2 = new Array();
      // for (i=0; i < flight_track.length-1; i++)
      // {
      //   var point2 = new google.maps.LatLng(
      //    flight_track[i][8][0], flight_track[i][8][1]);
      //   flightPlanCoordinates2.push(point);
      // }

    // Draw 2nd blue polyline
      // var flightPath2 = new google.maps.Polyline({
      //   path: flightPlanCoordinates2,
      //   geodesic: true,
      //   strokeColor: '#0000FF',
      //   strokeOpacity: 1.0,
      //   strokeWeight: 1});

    // flightPath2.setMap(map);



} //end function initialize



// Load google maps on browser window load
google.maps.event.addDomListener(window, 'load', initialize);





                            //FLOT GRAPH

var positions = {{pos_data|safe}};
if (positions.length != 0) {

//declare global variables
  //global variable to be passed to google maps for the datetime
  var clickedDateTime;
  
  //save flot clicked info (don't think this needs to be global)
  var flot_clicked_series;
  var flot_clicked_datapoint;

$(function() {
 
  // Data arrays
  var d = [];
  var d1 = [];
  var d2 = [];
  var d3 = [];
  var d4 = [];

  // Position data for all requested deployments
  var positions = {{pos_data|safe}};

  var graph_data = {{graph_data}};
  var label, min, max;
  var deps = {{deps_list}};
  var graph_data_index;
<<<<<<< HEAD
=======
  var flot_dep = {{flot_dep}};
>>>>>>> e08df9d4

  // graph_data_index specifies column in pos_data to display in Flot. 
  if (graph_data!=2) { // likelihood (default)
    graph_data_index = 6; 
<<<<<<< HEAD
  }
  else if (graph_data ==2) { // activity 
    graph_data_index = 7;
  }

  // Should never NOT be null. Set even if GET request has no form data. 
  if ({{graph_dep}} != null) {
    var d1=[];
    for (var i=0; i < positions.length; i++) {    
      if (positions[i][1] == {{graph_dep}}) {
        d1.push([positions[i][2]*1000-7*60*60*1000, positions[i][graph_data_index]]);
      } 
    } 
  }

//  else if (deps.length > 0) {
//    var d1=[];
//    for (var i=0; i < positions.length; i++) {    
//      if (positions[i][1] == deps[0] ) {
//        d1.push([positions[i][2]*1000-7*60*60*1000, positions[i][graph_data_index]]);
//      } 
//    } 
//  }


  var data =[ { data: d1, label: "{{graph_dep}}", lines: {show:true} } ]
  
  var color = ["#8383FF", "yellow", "green", "red"]

  for (i=0; i < deps.length; i++) {
    if ({{graph_dep}} == deps[i]) { var colorIndex = i; }
    else { var colorIndex = 0; }
  }
=======
  }
  else if (graph_data ==2) { // activity 
    graph_data_index = 7;
  }


  // Should never NOT be null. Set even if GET request has no form data. 
  //if ({{graph_dep}} != null) {
    var d1=[];
    for (var i=0; i < positions.length; i++) {    
      if (positions[i][1] == {{graph_dep}}) {
        d1.push([positions[i][2]*1000-7*60*60*1000, positions[i][graph_data_index]]);
        d2.push([positions[i][2]*1000-7*60*60*1000, //timestamp
                positions[i][graph_data_index], //activity or likelihood
                positions[i][0], // data ID
                positions[i][1]]); // deploymentID
      } 
    }
  //}


//  else if (deps.length > 0) {
//    var d1=[];
//    for (var i=0; i < positions.length; i++) {    
//      if (positions[i][1] == deps[0] ) {
//        d1.push([positions[i][2]*1000-7*60*60*1000, positions[i][graph_data_index]]);
//      } 
//    } 
//  }


  var data =[ { data: d1, label: "{{graph_dep}}", lines: {show:true} } ]
  
  var color = ["#8383FF", "yellow", "green", "#B00000"]

  for (i=0; i < deps.length; i++) {
    if ({{graph_dep}} == deps[i]) { var colorIndex = i; }
    //else { var colorIndex = 0; }
  }
>>>>>>> e08df9d4
  
  var options = {
    legend: { show: false },
    series: { lines: { show: true }, points: { show: false } },
    grid: { hoverable: true, clickable: true },
    xaxis: { mode: "time", timeformat: "%m-%d %H:%M"},
    highlightColor: 'red',
    selection: { mode: "xy" },
    colors: [ color[colorIndex] ]
  };

  var plot = $.plot("#placeholder2", data, options);

////  if (graph_data ==1) { label = "Likelihood"; min: 0; max: 1200; }
////  if (graph_data==2) { label = "Activity"; min: 0; max: 4.0; }
//
//  
//  data =[ { data: d1, label: "1st dep", lines: {show:true} },
//          { data: d2, label: "2nd dep", lines: {show:true} },
//          { data: d3, label: "3rd dep", lines: {show:true} } ]
//
//  var options = {
//    legend: { show: false },
//    series: { lines: { show: true }, points: { show: false } },
//    grid: { hoverable: true, clickable: true },
//    xaxis: { 
//      mode: "time", 
//      //tickSize: [4, "hour"], 
//      timeformat: "%m-%d %H:%M" 
//    },  //does this work?
//    //yaxis: {min: min, max: max},
//    highlightColor: 'red',
//    selection: { mode: "xy" },
//    colors: ["#8383FF", "yellow", "green"] //changes flot line color. 
//        // ??? use 'colors' for 1 series & 'color' for multiple series ???
//  };
//
//
//  var plot = $.plot("#placeholder2", data, options);
//var plot = $.plot("#placeholder2", [{ data: d, label: label}], options);
  

  //var data = [{ data: d, label: "dep1", 
  //              color: ["red"], 
  //              highlightColor: 'yellow'
  //          },

  //          { data: d1, label: "dep2", 
  //            color: ["blue"], 
  //            highlightColor: 'green'
  //          }];
  //var options = [options0, options1];
  //var plot = $.plot("#placeholder2", data, 
  //    {xaxis: {mode: "time", timeformat: "%m-%d %H:%M"}});
 
  var dataSeriesIndex = 0;

  $('button').click(function(){
    var idx = $(this).data('index');
    plot.unhighlight()
    plot.highlight(dataSeriesIndex, idx);
    var dataPoint = d[idx]; 
    //if (dataPoint != null) {
    //var dataPosition = plot.pointOffset({x:dataPoint[0], y: dataPoint[1] })
    //var tipHTML = 'Data:<br> X='+dataPoint[0] +'<br> Y=' +dataPoint[1];
    // top: dataPosition.top-10}).show().html(tipHTML)
    //}
  })


//  $("#placeholder2").bind("plothover2", function (event, pos, item) {
    //if ($("#enablePosition2:checked").length > 0) {
      //var str = "(" + pos.x.toFixed(2) + ", " + pos.y.toFixed(2) + ")";
      //$("#hoverdata2").text(str);
    //}
    
    //if ($("#enableTooltip2:checked").length > 0) {
      //if (item) {
      //  var x = item.datapoint[0].toFixed(2),
      //      y = item.datapoint[1].toFixed(2);
      //  $("#tooltip").html(x + ", " + y)
      //    .css({top: item.pageY+5, left: item.pageX+5})
      //    .fadeIn(200);
      //    } else {
      //      $("#tooltip").hide();
      //    }
    //}

//  });

  $("#placeholder2").bind("plotclick", function (event, pos, item) {
    if (item == undefined) return false;
  //uncomment to have this show up after enablePosition2 in the html (perhaps clickdata2?) 
  //$("#clickdata2").text("Index " + item.dataIndex +', Date/Time:'+item.datapoint[0]+', '+item.series.label + ': ' + item.datapoint[1]);
    
    //save clicked info in global variables
    flot_clicked_series = item.series;
    flot_clicked_datapoint = item.datapoint;
    
    plot.unhighlight(); //unhighlights previous points
    plot.highlight(item.series, item.datapoint);
    clickedDateTime = item.dataIndex;
    
    document.getElementById('flot_index').value = item.dataIndex;
    document.getElementById('flot_dep').value = d2[item.dataIndex][3];
    document.getElementById("form").submit();
  });


// //create the overview plot
//   var overview = $.plot("#overview", [{ data: d, label: label}], {
//     legend: { show: false },
//     series: { lines: { show: true, lineWidth: 1 }, shadowSize: 0 },
//     xaxis: { mode: "time" }, 
//     //yaxis: { ticks: 3, min: -2, max: 2 },
//     grid: { color: "#999" },
//     selection: { mode: "xy" },
//     colors: ["#8383FF"] 
//   });
// 
// 
// 
//  //connect the 2 plots
//   $("#placeholder2").bind("plotselected", function (event, ranges) {
//     // clamp the zooming to prevent eternal zoom
//       if (ranges.xaxis.to - ranges.xaxis.from < 0.00001) {
//           ranges.xaxis.to = ranges.xaxis.from + 0.00001;
//       }
//       if (ranges.yaxis.to - ranges.yaxis.from < 0.00001) {
//           ranges.yaxis.to = ranges.yaxis.from + 0.00001;
//       }
//    // do the zooming
// 
// 
// 
//   plot = $.plot("#placeholder2", getData(ranges.xaxis.from, ranges.xaxis.to),
//         $.extend(true, {}, options, {
//         xaxis: { min: ranges.xaxis.from, max: ranges.xaxis.to },
//         yaxis: { min: ranges.yaxis.from, max: ranges.yaxis.to }
//         })
//       );
// 
//   // don't fire event on the overview to prevent eternal loop
//   overview.setSelection(ranges, true);
//   });
// 
//   $("#overview").bind("plotselected", function (event, ranges) {
//     plot.setSelection(ranges);
//   });
// 


//when user clicks point on flot, flot will reload...
//the following shows the point that the user just clicked, by pushing the flot index button
//must place it at the end, otherwise it will execute before flot draws the chart,
//(I'm assuming that's the reason), and then the point won't get highlighted

//this doesn't work

//  var flot_index = {{flot_index}};
//    if (flot_index != null) {
//      document.getElementById('flotIndexSubmit').click();
//  }

}); //end the function for flot



//this doesn't work
//clickedDateTime = item.dataSeriesIndex;

//set global variable for passing the timestamp to django to google maps:
//clickedDateTime = 6;


} //endif positions
</script>


</head>







<body>


<div id = "text" style="background-color: #E8E8E8; padding-right: 10px; margin-right: -10px;">
<!-- <button onclick="showDjango()">Show Django</button> -->

<center>
<div id="page_title"><a href='/ui/'>QRAAT DATA</a></div>
 <!--onclick='initialize(38.487828027, -122.149419006, 14);'-->
<!-- <a href="index.html" target="export">Export view as .kml</a><br>-->
</center>
<br />
<!-- <button onclick="setCenter()">Re-center Map</button> -->

<div class="section_title">PREFERENCES
<button onclick="submitForm()">Submit Form</button></div>
<div id ="prefs">

<form id="form" action ="" name="settings" method="get">
<!-- <input type="submit" value="SUBMIT PREFERENCES" /> -->
<font size="2">
{% for field in form %}

{% if field.auto_id = "id_deployment"  or field.auto_id = "id_likelihood_low" or field.auto_id = "id_activity_low" %}
<b>{{field.label_tag}}</b> {{field}}

{% elif field.auto_id = "id_sites" %}
<b>{{field.label_tag}}</b> {{field}}<br><br>
<b><u>FILTER DATA BY:</u></b>
<br><font size="1">Date/Time Format: YYYY-MM-DD HH:MM:SS (24hr)</font><br>

{% elif field.auto_id = "id_activity_high" %}
<b>{{field.label_tag}}</b> {{field}}<br><br>


<b><u>GRAPH:</u></b><br>

{% else %}
<b>{{field.label_tag}}</b> {{field}}<br>
{% endif %}
{% endfor %}
</font>

<input type="hidden" name="lat_clicked" id="lat_clicked">
<input type="hidden" name="lng_clicked" id="lng_clicked">
<input type="hidden" name="flot_index" id="flot_index">
<<<<<<< HEAD
=======
<input type="hidden" name="flot_dep" id="flot_dep">
>>>>>>> e08df9d4
</form>


<!-- <button onclick="fitBounds()">Fit all positions in map window</button>-->

<!-- <font size="1">date range: 2013-08-13  13:57:16 to 2014-06-16 14:28:12</font> -->
</div><!-- end prefs -->

<br>



<script type="text/javascript">
//for submitting form automatically when fields have been entered

//function submitIfComplete()
//{
//  // Check the select has something selected
//  if (
//      document.getElementById('tx_ID').selectedIndex > 0 &&
//      document.getElementById('data_type').selectedIndex > 0
//      //!(document.getElementById('pref1').checked == false)
//    {
//    document.getElementById('formID').submit();
//    }
//}
</script>







<div class="section_title">MAP INFO</div>
<div id="mouseover">
<font size="2">
<<<<<<< HEAD
View Type: {{view_type}}
{% if positions %}
<br><b>Points Displayed for dep(s) {{deps}}</b>: {{positions|length}}
=======
<!-- View Type: {{view_type}} <br>-->
{% if positions %}
<b>No. of points displayed for dep(s) {{deps_limit4}}</b>: {{positions|length}}
>>>>>>> e08df9d4
{% if deps|length > 0 %} <br><b>Line Colors: Blue</b>: {{deps.0}}{% endif %}
{% if deps|length > 1 %} | <b>Yellow:</b> {{deps.1}}{% endif %}
{% if deps|length > 2 %} | <b>Green:</b> {{deps.2}}{% endif %}
{% if deps|length > 3 %} | <b>Red:</b> {{deps.3}}{% endif %}
<<<<<<< HEAD
{% endif %}

<br><b>Mouseover Lat, Lon: </b> <input type="text" class="current_info" id="latlong" style="width:150px; border:1px inset black;"></span>
<br><b>Clicked Lat, Lon: </b><input type="text" class="current_info" id="clicked_lat_lng" style="width:150px; border:1px inset black;"></span>
=======
<br>{% endif %}

<b>Mouseover Lat, Lon: </b> <input type="text" class="current_info" id="latlong" style="width:150px; border:1px inset black;"></span>
<!--<br><b>Clicked Lat, Lon: </b>--><input type="hidden" class="current_info" id="clicked_lat_lng" style="width:150px; border:1px inset black;"></span>
>>>>>>> e08df9d4
<br><b>Map Bounds: <font size="1"></b><span id="bounds"></span></font>
<br><b>Map Center: </b><span id="current_center"></span>
<br><b>Map Zoom: </b><span id="current_zoom"></span>
<!--<br><b>Clicked Lat, Long: </b> <input type="text" id="latlongclicked" style="width:300px; border:1px inset black;"></span> -->
<br></font>
</div>
<br>




<div class="section_title">DATA FOR MOUSED-OVER POSITION</div>

<div id="clicked">
<font size="2">
{% if selected_message%}
 {% if flot_index == None %}
<br><center><i>{{selected_message}}</i></center>
  {% endif %}
{% endif %}

<b>Deployment ID: </b><span id="selected_point_deployment"></span>
<br><b>Data Point ID: </b><span id="selected_point_positionID"></span>
<br>
<br><b>Lat, Lon: </b><span id="selected_point_latlon"></span>
<br><b>Easting, Northing, Zone: </b><span id="selected_point_eastingnorthing"></span>
<br>
<br><b>Date & Time: </b><span id="selected_point_date"></span>
<br><b>Position Likelihood: </b><span id="selected_point_likelihood"></span>
<br><b>Animal Activity: </b><span id="selected_point_activity"></span>

</font>
</div> <!-- end clicked -->
</div> <!-- end text -->


<!-- right side -->
<div id="map-canvas"></div>

{% if positions %}
<!-- FLOT CHART -->
<div id="right_side">
  <div id="content">
  <center>
  {% ifequal graph_data "1" %}
  <b><u>LIKELIHOOD vs. TIME</u></b>
  <br>Deployment Shown = 
  {% if graph_dep_django%}
  {{graph_dep_django}}
  {% else %}
  {{deps.0}}
  {% endif %}
  {% endifequal %}

  {% ifequal graph_data "2" %}
  <b><u>ACTIVITY vs. TIME</u></b>
  <br>Deployment Shown =  {{graph_dep}}
  {% endifequal %}

<!-- <button data-index="4">Highlight 5th point</button> -->
<button data-index="{{map_dep_index}}" id="mapsIndexSubmit" style="display: none;">Selected Index</button>
<button data-index="{{flot_index}}" id="flotIndexSubmit" style="display: none;">Flot Index</button> 
<!-- Google Maps clicked Index: {{selected_index_large}}
    Flot graph Clicked Index: {{flot_index}} -->

<!--Uncomment next line to display index, time, and data from clicking the flot chart -->
<!-- <span id ="enablePosition2">Clicked: </span> -->
  <!-- <p><label><input id="enablePosition2" type="checkbox" checked="checked"></input>Clicked: </label>  -->
  <span id="hoverdata2"></span>
  <span id="clickdata2"></span>
  <!-- <p><label><input id="enableTooltip2" type="checkbox" checked="checked"></input>Enable tooltip</label></p>  -->
<br>
<div id="right_side2">
<!-- 2ND FLOT CHARTS -->

<div id="content2">
  <!-- sets the width of the total container of both the main graph and the small overview graph -->
  <div class="demo-container2" style="width:550px; height: 200px;">
  <!-- sets the width of the main/large graph -->
  <div id="placeholder2" class="demo-placeholder" style="float:left; width:550px; height: 200px;"></div>

<!-- uncomment next line for small overview graph -->
<!--   <div id="overview" class="demo-placeholder" style="float: right; width: 100px; height: 125px;"></div> -->
 
  </div>
</div> <!-- end div right_side2 -->

{% endif %} <!-- end if positions (if there is query data) -->



</body>
</html><|MERGE_RESOLUTION|>--- conflicted
+++ resolved
@@ -134,10 +134,7 @@
 //      window.alert(selected_flot);
 //}
 
-<<<<<<< HEAD
-=======
-
->>>>>>> e08df9d4
+
 // function setCenter is not working.
 // It is intended to recenter the map on a button click.
 function setCenter() { 
@@ -257,37 +254,6 @@
   // Date for fields in the db that are longer than 6 decimal places
   // are fixed to 6 decimal places. 
   
-<<<<<<< HEAD
-  if (selected_data.length > 0) {
-    
-    if (selected_data[0][0] != null) {
-      document.getElementById('clicked_lat_lng').value = 
-        selected_data[0][0].toFixed(6)+', ' + // lat clicked on map
-        selected_data[0][1].toFixed(6);      // lng clicked on map
-      }
-    
-    document.getElementById('selected_point_latlon').innerHTML = 
-      selected_data[0][10][0].toFixed(6) + ', ' + // lat of actual pt in db
-      selected_data[0][10][1].toFixed(6);          // lng of point in db
-    document.getElementById('selected_point_eastingnorthing').innerHTML = 
-      selected_data[0][5] + ', ' +   // easting 
-      selected_data[0][6] + ', ' +   // northing
-      selected_data[0][7] + ' ' +    // zone number
-      selected_data[0][12];          // zone letter
-    document.getElementById('selected_point_date').innerHTML = 
-      selected_data[0][11];          // date string of timestamp
-    document.getElementById('selected_point_activity').innerHTML = 
-      selected_data[0][9].toFixed(6);  // activity
-    document.getElementById('selected_point_likelihood').innerHTML = 
-      selected_data[0][8].toFixed(6); // likelihood
-    document.getElementById('selected_point_positionID').innerHTML = 
-      selected_data[0][2];
-    document.getElementById('selected_point_deployment').innerHTML = 
-      selected_data[0][3];
-  
-  } // end if selected_data.length > 5
-
-=======
   //if (selected_data.length > 0) {
 //    
 //    if (selected_data[0][0] != null) {
@@ -317,7 +283,6 @@
 //  
 //  } // end if selected_data.length > 5
 //
->>>>>>> e08df9d4
 
 
   // Map listens for clicks on the map
@@ -344,11 +309,7 @@
     selected_index_large = null;
   }
   else {
-<<<<<<< HEAD
-    selected_index = {{selected_index_large}};
-=======
     selected_index_large = {{selected_index_large}};
->>>>>>> e08df9d4
   }
 
 
@@ -513,18 +474,6 @@
         ( (deps.length > 0) && (position_data[i][1] == deps[0]) ) ) {
     marker.setIcon('http://www.geocodezip.com/mapIcons/small_blue_dot.png')
       }
-<<<<<<< HEAD
-      else if ((deps.length > 1) && (position_data[i][1] == deps[1])) {
-  marker.setIcon('http://www.geocodezip.com/mapIcons/small_yellow_dot.png')
-      }
-      else if ((deps.length > 2) && (position_data[i][1] == deps[2])) {
-  marker.setIcon('http://www.geocodezip.com/mapIcons/small_green_dot.png')
-      }
-     else  if ((deps.length > 3) && (position_data[i][1] == deps[3])) {
-  marker.setIcon('http://www.geocodezip.com/mapIcons/small_red_dot.png')
-      }
-
-=======
       if ((deps.length > 1) && (position_data[i][1] == deps[1])) {
   marker.setIcon('http://www.geocodezip.com/mapIcons/small_yellow_dot.png')
       }
@@ -535,7 +484,6 @@
   marker.setIcon('http://www.geocodezip.com/mapIcons/small_red_dot.png')
       }
   
->>>>>>> e08df9d4
       var content = '<b>DeploymentID: </b>' + position_data[0][1] + 
                     '<br>' + position_data[i][8][0].toFixed(5)
                     + ', ' + position_data[i][8][1].toFixed(5)+
@@ -618,18 +566,11 @@
 
 // WHEN MAP IS CLICKED, display another marker there to highlight point
   // If valid point (corresponds to db pt) is selected on maps, display it  
-<<<<<<< HEAD
-  
-  var selectedMarkers = new Array();
-  
-  if (selected_data.length > 0) {
-=======
   //FIXME: The following section could probably be consolidated so that when EITHER flot OR map is clicked, the same chunk of code for marker = new google.maps.Marker.... is used. The only difference appears to be the indexes: map_pos_index vs selected_index_large.
 
   var selectedMarkers = new Array();
   var map_pos_index = {{map_pos_index}};
   if (map_pos_index != null) {
->>>>>>> e08df9d4
     for (var i =0; i < selectedMarkers.length; i++) {
     selectedMarkers[i].setMap(null);
     }
@@ -676,11 +617,7 @@
         } // end event function
     ); // end click Listener
   
-<<<<<<< HEAD
-  } // end if selected_data
-=======
   } // end if map_pos_index
->>>>>>> e08df9d4
 
   selectedMarkers.push(marker);
 
@@ -690,17 +627,11 @@
 
 // WHEN FLOT POINT IS CLICKED, add a highlight marker to the point
 
-<<<<<<< HEAD
-  var flot_index ={{flot_index}}; // index of data in large queried array
-  var selected_index_large ={{selected_index_large}}; // index of data in large queried array
-  if (flot_index != null) {
-=======
   var flot_index ={{flot_index}};
   selected_index_large = {{selected_index_large}};
 
 
   if (selected_index_large != null) {
->>>>>>> e08df9d4
     for (var i =0; i < selectedMarkers.length; i++) {
     selectedMarkers[i].setMap(null);
     }
@@ -717,21 +648,6 @@
       //icon: 'http://maps.google.com/mapfiles/ms/micons/red-dot.png'
     });
     
-<<<<<<< HEAD
-    var content =   '<b>Deployment ID: </b>' + selected_data[0][3] +
-                    '<br><b>Data ID: </b>' + selected_data[0][2] + 
-                    '<br><b>Lat, Lon: </b> ' +
-                    selected_data[0][10][0].toFixed(6) + ', ' +
-                    selected_data[0][10][1].toFixed(6) +
-                    '<br><b>Easting, Northing, Zone: </b> ' + 
-                    selected_data[0][5] + ', ' + 
-                    selected_data[0][6] + ', ' + 
-                    selected_data[0][7] +
-                    selected_data[0][12] +
-                    '<br><b>Date/Time: </b>' + selected_data[0][11] + 
-                    '<br><b>Activity: </b>' + selected_data[0][9] +
-                    '<br><b>Likelihood: </b>' + selected_data[0][8];
-=======
     var content ='<b>Deployment ID: </b>' + position_data[selected_index_large][1] +
       '<br><b>Data ID: </b>' + position_data[selected_index_large][0] + 
       '<br><b>Lat, Lon: </b> ' +
@@ -745,7 +661,6 @@
       '<br><b>Date/Time: </b>' + position_data[selected_index_large][10] + 
       '<br><b>Activity: </b>' + position_data[selected_index_large][7] +
       '<br><b>Likelihood: </b>' + position_data[selected_index_large][6];
->>>>>>> e08df9d4
 
     var infoWindow = new google.maps.InfoWindow({content: content});
     
@@ -1029,49 +944,11 @@
   var label, min, max;
   var deps = {{deps_list}};
   var graph_data_index;
-<<<<<<< HEAD
-=======
   var flot_dep = {{flot_dep}};
->>>>>>> e08df9d4
 
   // graph_data_index specifies column in pos_data to display in Flot. 
   if (graph_data!=2) { // likelihood (default)
     graph_data_index = 6; 
-<<<<<<< HEAD
-  }
-  else if (graph_data ==2) { // activity 
-    graph_data_index = 7;
-  }
-
-  // Should never NOT be null. Set even if GET request has no form data. 
-  if ({{graph_dep}} != null) {
-    var d1=[];
-    for (var i=0; i < positions.length; i++) {    
-      if (positions[i][1] == {{graph_dep}}) {
-        d1.push([positions[i][2]*1000-7*60*60*1000, positions[i][graph_data_index]]);
-      } 
-    } 
-  }
-
-//  else if (deps.length > 0) {
-//    var d1=[];
-//    for (var i=0; i < positions.length; i++) {    
-//      if (positions[i][1] == deps[0] ) {
-//        d1.push([positions[i][2]*1000-7*60*60*1000, positions[i][graph_data_index]]);
-//      } 
-//    } 
-//  }
-
-
-  var data =[ { data: d1, label: "{{graph_dep}}", lines: {show:true} } ]
-  
-  var color = ["#8383FF", "yellow", "green", "red"]
-
-  for (i=0; i < deps.length; i++) {
-    if ({{graph_dep}} == deps[i]) { var colorIndex = i; }
-    else { var colorIndex = 0; }
-  }
-=======
   }
   else if (graph_data ==2) { // activity 
     graph_data_index = 7;
@@ -1111,7 +988,6 @@
     if ({{graph_dep}} == deps[i]) { var colorIndex = i; }
     //else { var colorIndex = 0; }
   }
->>>>>>> e08df9d4
   
   var options = {
     legend: { show: false },
@@ -1345,10 +1221,7 @@
 <input type="hidden" name="lat_clicked" id="lat_clicked">
 <input type="hidden" name="lng_clicked" id="lng_clicked">
 <input type="hidden" name="flot_index" id="flot_index">
-<<<<<<< HEAD
-=======
 <input type="hidden" name="flot_dep" id="flot_dep">
->>>>>>> e08df9d4
 </form>
 
 
@@ -1386,30 +1259,17 @@
 <div class="section_title">MAP INFO</div>
 <div id="mouseover">
 <font size="2">
-<<<<<<< HEAD
-View Type: {{view_type}}
-{% if positions %}
-<br><b>Points Displayed for dep(s) {{deps}}</b>: {{positions|length}}
-=======
 <!-- View Type: {{view_type}} <br>-->
 {% if positions %}
 <b>No. of points displayed for dep(s) {{deps_limit4}}</b>: {{positions|length}}
->>>>>>> e08df9d4
 {% if deps|length > 0 %} <br><b>Line Colors: Blue</b>: {{deps.0}}{% endif %}
 {% if deps|length > 1 %} | <b>Yellow:</b> {{deps.1}}{% endif %}
 {% if deps|length > 2 %} | <b>Green:</b> {{deps.2}}{% endif %}
 {% if deps|length > 3 %} | <b>Red:</b> {{deps.3}}{% endif %}
-<<<<<<< HEAD
-{% endif %}
-
-<br><b>Mouseover Lat, Lon: </b> <input type="text" class="current_info" id="latlong" style="width:150px; border:1px inset black;"></span>
-<br><b>Clicked Lat, Lon: </b><input type="text" class="current_info" id="clicked_lat_lng" style="width:150px; border:1px inset black;"></span>
-=======
 <br>{% endif %}
 
 <b>Mouseover Lat, Lon: </b> <input type="text" class="current_info" id="latlong" style="width:150px; border:1px inset black;"></span>
 <!--<br><b>Clicked Lat, Lon: </b>--><input type="hidden" class="current_info" id="clicked_lat_lng" style="width:150px; border:1px inset black;"></span>
->>>>>>> e08df9d4
 <br><b>Map Bounds: <font size="1"></b><span id="bounds"></span></font>
 <br><b>Map Center: </b><span id="current_center"></span>
 <br><b>Map Zoom: </b><span id="current_zoom"></span>
