--- conflicted
+++ resolved
@@ -1,12 +1,27 @@
-{% extends "qraat_site/base.html" %}
-
-
 <!-- File: qraat_ui/templates/index.html -->
 
-{% block css %}
+<!DOCTYPE html>
+<html>
+
+
+<head>
+
+  <title>QRAAT APP</title>
+  <meta name="viewport" content="initial-scale=1.0, user-scalable=no" />
+
   
   <style type="text/css">
     
+    button { 
+      font: normal 12px "omnes-pro", Helvetica, Arial, sans-serif; 
+      }
+    
+    html { height: 100% }
+    
+    body { 
+      height: 100%; margin: 0; padding: 0; 
+      font: normal 12px "omnes-pro", Helvetica, Arial, sans-serif; 
+      }
     
     #map-canvas { 
       margin-top: 1cm; margin-right: 0.25cm; 
@@ -53,8 +68,8 @@
 
 
 </style>
-{% endblock %}
-{% block script %}
+
+
 <!-- Link google maps API with alisha's gmail key -->
 <script type="text/javascript" 
   src="https://maps.googleapis.com/maps/api/js?key={% load google_maps_api %}&sensor=false">
@@ -492,400 +507,400 @@
           document.getElementById('lat_clicked').value = event.latLng.lat()
           document.getElementById('lng_clicked').value = event.latLng.lng()
           
-      // submits html form
-      document.getElementById("form").submit();
-      } // end if statement for if the lat and lng are null
-  }); // end event function and marker event listener
-  
-// on mousing over markers for data points, open them to show lat/lng
-google.maps.event.addListener(marker, 'mouseover', function() {
-  
-  //Uncomment next line to show pop-up infowindows when mousing over marker data points
-  //infoWindows_querydata[this.infoWindowIndex].open(map, this);
-
-//mouseover markers to show info in html sidebar
-document.getElementById('selected_point_latlon').innerHTML = 
-  position_data[this.infoWindowIndex][8][0].toFixed(6) + ', ' +
-  position_data[this.infoWindowIndex][8][1].toFixed(6); 
-    // lat,lng of point in db
-document.getElementById('selected_point_eastingnorthing').innerHTML = 
-  position_data[this.infoWindowIndex][3] + ', ' +   // easting 
-  position_data[this.infoWindowIndex][4] + ', ' +   // northing
-  position_data[this.infoWindowIndex][5] + ' ' +    // zone number
-  position_data[this.infoWindowIndex][9];          // zone letter
-document.getElementById('selected_point_date').innerHTML = 
-  position_data[this.infoWindowIndex][10];// datestring timestamp
-document.getElementById('selected_point_activity').innerHTML = 
-  position_data[this.infoWindowIndex][7].toFixed(6);  // activity
-document.getElementById('selected_point_likelihood').innerHTML = 
-  position_data[this.infoWindowIndex][6].toFixed(6); // likelihood
-document.getElementById('selected_point_positionID').innerHTML = 
-  position_data[this.infoWindowIndex][0];
-document.getElementById('selected_point_deployment').innerHTML = 
-  position_data[this.infoWindowIndex][1];
-}); // end mouseover event function
-
-google.maps.event.addListener(marker, 'mouseout', function() {
-document.getElementById('selected_point_latlon').innerHTML = "" 
-document.getElementById('selected_point_eastingnorthing').innerHTML = "" 
-document.getElementById('selected_point_date').innerHTML = ""
-document.getElementById('selected_point_activity').innerHTML = "" 
-document.getElementById('selected_point_likelihood').innerHTML = ""
-document.getElementById('selected_point_positionID').innerHTML = ""
-document.getElementById('selected_point_deployment').innerHTML = ""
-
-}); // end mouseout event function
-
-// close infowindows on mousing out of marker
-google.maps.event.addListener(marker, 'mouseout', function() {
-  infoWindows_querydata[this.infoWindowIndex].close();
-}); // end mouseout event function
-    infoWindows_querydata.push(infoWindow);
-    markers_querydata.push(marker);
-} //end for loop for query data
-} //end if statement for displaying query data as points (not lines)
+          // submits html form
+          document.getElementById("form").submit();
+          } // end if statement for if the lat and lng are null
+      }); // end event function and marker event listener
+      
+    // on mousing over markers for data points, open them to show lat/lng
+    google.maps.event.addListener(marker, 'mouseover', function() {
+      
+      //Uncomment next line to show pop-up infowindows when mousing over marker data points
+      //infoWindows_querydata[this.infoWindowIndex].open(map, this);
+
+    //mouseover markers to show info in html sidebar
+    document.getElementById('selected_point_latlon').innerHTML = 
+      position_data[this.infoWindowIndex][8][0].toFixed(6) + ', ' +
+      position_data[this.infoWindowIndex][8][1].toFixed(6); 
+        // lat,lng of point in db
+    document.getElementById('selected_point_eastingnorthing').innerHTML = 
+      position_data[this.infoWindowIndex][3] + ', ' +   // easting 
+      position_data[this.infoWindowIndex][4] + ', ' +   // northing
+      position_data[this.infoWindowIndex][5] + ' ' +    // zone number
+      position_data[this.infoWindowIndex][9];          // zone letter
+    document.getElementById('selected_point_date').innerHTML = 
+      position_data[this.infoWindowIndex][10];// datestring timestamp
+    document.getElementById('selected_point_activity').innerHTML = 
+      position_data[this.infoWindowIndex][7].toFixed(6);  // activity
+    document.getElementById('selected_point_likelihood').innerHTML = 
+      position_data[this.infoWindowIndex][6].toFixed(6); // likelihood
+    document.getElementById('selected_point_positionID').innerHTML = 
+      position_data[this.infoWindowIndex][0];
+    document.getElementById('selected_point_deployment').innerHTML = 
+      position_data[this.infoWindowIndex][1];
+    }); // end mouseover event function
+
+    google.maps.event.addListener(marker, 'mouseout', function() {
+    document.getElementById('selected_point_latlon').innerHTML = "" 
+    document.getElementById('selected_point_eastingnorthing').innerHTML = "" 
+    document.getElementById('selected_point_date').innerHTML = ""
+    document.getElementById('selected_point_activity').innerHTML = "" 
+    document.getElementById('selected_point_likelihood').innerHTML = ""
+    document.getElementById('selected_point_positionID').innerHTML = ""
+    document.getElementById('selected_point_deployment').innerHTML = ""
+  
+    }); // end mouseout event function
+
+    // close infowindows on mousing out of marker
+    google.maps.event.addListener(marker, 'mouseout', function() {
+      infoWindows_querydata[this.infoWindowIndex].close();
+    }); // end mouseout event function
+        infoWindows_querydata.push(infoWindow);
+        markers_querydata.push(marker);
+    } //end for loop for query data
+  } //end if statement for displaying query data as points (not lines)
 
 
 
 // DISPLAY MARKER / "HIGHLIGHT" SELECTED POINT (clicked in maps or in flot)
 
 // WHEN MAP IS CLICKED, display another marker there to highlight point
-// If valid point (corresponds to db pt) is selected on maps, display it  
-//FIXME: The following section could probably be consolidated so that when EITHER flot OR map is clicked, the same chunk of code for marker = new google.maps.Marker.... is used. The only difference appears to be the indexes: map_pos_index vs selected_index_large.
-
-var selectedMarkers = new Array();
-var map_pos_index = {{map_pos_index}};
-if (map_pos_index != null) {
-for (var i =0; i < selectedMarkers.length; i++) {
-selectedMarkers[i].setMap(null);
-}
-
-marker = new google.maps.Marker({
-  position: new google.maps.LatLng
-    (
-    position_data[map_pos_index][8][0],
-    position_data[map_pos_index][8][1]
-    ),
-  map: map,
-  zIndex: google.maps.Marker.MAX_ZINDEX + 1
-  // zIndex sets marker on top of all other markers
-  
-  // Note: When no icon, uses default large/red marker
-  // icon: 'http://maps.google.com/mapfiles/ms/micons/red-dot.png'
-
-}); // end setting marker data
-
-
-// Set on click infoWindow content for highlighted data marker
-
-var content =   '<b>Data ID: </b>' + position_data[map_pos_index][1] +
-  '<br><b>Deployment ID: </b>' + position_data[map_pos_index][0] + 
+  // If valid point (corresponds to db pt) is selected on maps, display it  
+  //FIXME: The following section could probably be consolidated so that when EITHER flot OR map is clicked, the same chunk of code for marker = new google.maps.Marker.... is used. The only difference appears to be the indexes: map_pos_index vs selected_index_large.
+
+  var selectedMarkers = new Array();
+  var map_pos_index = {{map_pos_index}};
+  if (map_pos_index != null) {
+    for (var i =0; i < selectedMarkers.length; i++) {
+    selectedMarkers[i].setMap(null);
+    }
+ 
+    marker = new google.maps.Marker({
+      position: new google.maps.LatLng
+        (
+        position_data[map_pos_index][8][0],
+        position_data[map_pos_index][8][1]
+        ),
+      map: map,
+      zIndex: google.maps.Marker.MAX_ZINDEX + 1
+      // zIndex sets marker on top of all other markers
+      
+      // Note: When no icon, uses default large/red marker
+      // icon: 'http://maps.google.com/mapfiles/ms/micons/red-dot.png'
+    
+    }); // end setting marker data
+ 
+
+    // Set on click infoWindow content for highlighted data marker
+
+    var content =   '<b>Data ID: </b>' + position_data[map_pos_index][1] +
+      '<br><b>Deployment ID: </b>' + position_data[map_pos_index][0] + 
+          '<br><b>Lat, Lon: </b> ' +
+        position_data[map_pos_index][8][0].toFixed(6) + ', ' +
+    position_data[map_pos_index][8][1].toFixed(6) +
+      '<br><b>Easting, Northing, Zone: </b> ' + 
+        position_data[map_pos_index][3] + ', ' + 
+        position_data[map_pos_index][4] + ', ' + 
+      position_data[map_pos_index][5] +
+          position_data[map_pos_index][9] +
+      '<br><b>Date/Time: </b>' + position_data[map_pos_index][10] + 
+        '<br><b>Activity: </b>' + position_data[map_pos_index][7] +
+    '<br><b>Likelihood: </b>' + position_data[map_pos_index][6];
+
+    var infoWindow = new google.maps.InfoWindow({content: content});
+    
+    // click Listener for markers
+    google.maps.event.addListener(marker, 'click', 
+      function (event)
+        {
+          infoWindow.open(map, this);
+        } // end event function
+    ); // end click Listener
+  
+  } // end if map_pos_index
+
+  selectedMarkers.push(marker);
+
+
+
+
+
+// WHEN FLOT POINT IS CLICKED, add a highlight marker to the point
+
+  var flot_index ={{flot_index}};
+  selected_index_large = {{selected_index_large}};
+
+
+  if (selected_index_large != null) {
+    for (var i =0; i < selectedMarkers.length; i++) {
+    selectedMarkers[i].setMap(null);
+    }
+    var position_data = {{pos_data|safe}};
+    marker = new google.maps.Marker({
+      position: new google.maps.LatLng(
+        position_data[selected_index_large][8][0], 
+        position_data[selected_index_large][8][1]),
+      map: map,
+      zIndex: google.maps.Marker.MAX_ZINDEX + 1
+      // zIndex sets marker on top of all other markers
+
+      //no icon set, so default red large marker
+      //icon: 'http://maps.google.com/mapfiles/ms/micons/red-dot.png'
+    });
+    
+    var content ='<b>Deployment ID: </b>' + position_data[selected_index_large][1] +
+      '<br><b>Data ID: </b>' + position_data[selected_index_large][0] + 
       '<br><b>Lat, Lon: </b> ' +
-    position_data[map_pos_index][8][0].toFixed(6) + ', ' +
-position_data[map_pos_index][8][1].toFixed(6) +
-  '<br><b>Easting, Northing, Zone: </b> ' + 
-    position_data[map_pos_index][3] + ', ' + 
-    position_data[map_pos_index][4] + ', ' + 
-  position_data[map_pos_index][5] +
-      position_data[map_pos_index][9] +
-  '<br><b>Date/Time: </b>' + position_data[map_pos_index][10] + 
-    '<br><b>Activity: </b>' + position_data[map_pos_index][7] +
-'<br><b>Likelihood: </b>' + position_data[map_pos_index][6];
-
-var infoWindow = new google.maps.InfoWindow({content: content});
-
-// click Listener for markers
-google.maps.event.addListener(marker, 'click', 
-  function (event)
-    {
-      infoWindow.open(map, this);
-    } // end event function
-); // end click Listener
-
-} // end if map_pos_index
-
-selectedMarkers.push(marker);
-
-
-
-
-
-// WHEN FLOT POINT IS CLICKED, add a highlight marker to the point
-
-var flot_index ={{flot_index}};
-selected_index_large = {{selected_index_large}};
-
-
-if (selected_index_large != null) {
-for (var i =0; i < selectedMarkers.length; i++) {
-selectedMarkers[i].setMap(null);
-}
-var position_data = {{pos_data|safe}};
-marker = new google.maps.Marker({
-  position: new google.maps.LatLng(
-    position_data[selected_index_large][8][0], 
-    position_data[selected_index_large][8][1]),
-  map: map,
-  zIndex: google.maps.Marker.MAX_ZINDEX + 1
-  // zIndex sets marker on top of all other markers
-
-  //no icon set, so default red large marker
-  //icon: 'http://maps.google.com/mapfiles/ms/micons/red-dot.png'
-});
-
-var content ='<b>Deployment ID: </b>' + position_data[selected_index_large][1] +
-  '<br><b>Data ID: </b>' + position_data[selected_index_large][0] + 
-  '<br><b>Lat, Lon: </b> ' +
-  position_data[selected_index_large][8][0].toFixed(6) + ', ' +
-  position_data[selected_index_large][8][1].toFixed(6) +
-  '<br><b>Easting, Northing, Zone: </b> ' + 
-  position_data[selected_index_large][3] + ', ' + 
-  position_data[selected_index_large][4] + ', ' + 
-  position_data[selected_index_large][5] +
-  position_data[selected_index_large][9] +
-  '<br><b>Date/Time: </b>' + position_data[selected_index_large][10] + 
-  '<br><b>Activity: </b>' + position_data[selected_index_large][7] +
-  '<br><b>Likelihood: </b>' + position_data[selected_index_large][6];
-
-var infoWindow = new google.maps.InfoWindow({content: content});
-
-// click Listener for markers
-google.maps.event.addListener(marker, 'click', 
-  function (event)
-    {
-      infoWindow.open(map, this);
-    } // end event function
-); // end click Listener
-
-
-
-// Attempt to extend bounds to show a pt that is selected in flot 
-//var bounds = new google.maps.LatLngBounds();
-//bounds.extend(marker.position);
-//map.fitBounds(bounds);
-map.panTo(marker.position);
+      position_data[selected_index_large][8][0].toFixed(6) + ', ' +
+      position_data[selected_index_large][8][1].toFixed(6) +
+      '<br><b>Easting, Northing, Zone: </b> ' + 
+      position_data[selected_index_large][3] + ', ' + 
+      position_data[selected_index_large][4] + ', ' + 
+      position_data[selected_index_large][5] +
+      position_data[selected_index_large][9] +
+      '<br><b>Date/Time: </b>' + position_data[selected_index_large][10] + 
+      '<br><b>Activity: </b>' + position_data[selected_index_large][7] +
+      '<br><b>Likelihood: </b>' + position_data[selected_index_large][6];
+
+    var infoWindow = new google.maps.InfoWindow({content: content});
+    
+    // click Listener for markers
+    google.maps.event.addListener(marker, 'click', 
+      function (event)
+        {
+          infoWindow.open(map, this);
+        } // end event function
+    ); // end click Listener
  
-} // end if point was selected in flot (index)
-
-
-
-// push the "clicked point"  marker
-selectedMarkers.push(marker);
-
-
-
-
-
-
-              // WHEN HTML PREF IS SET TO 'Lines':
-
-if ((display_type != null) && (display_type == 2)) {
-// Populate data for the Polyline
-var position_data = {{pos_data|safe}};
-var flightPlanCoordinates = new Array();
-
-for (i=0; i < position_data.length-1; i++) {
-  var point = new google.maps.LatLng(
-    position_data[i][8][0], position_data[i][8][1]);
-  flightPlanCoordinates.push(point);
-} // end for loop through queried data points
-
-
-// Draw the polyline
-var flightPath = new google.maps.Polyline({
-  path: flightPlanCoordinates,
-  infoWindowIndex: i,
-  geodesic: true,
-  strokeColor: '#8383FF',
-  strokeOpacity: 1.0,
-  strokeWeight: 2
-}); // end drawing the Polyline
-
-
-flightPath.setMap(map);
-
-google.maps.event.addListener(flightPath, 'mouseover', function(event) {
-
-//Attempt to get the index of the closest point to the mouse location
-var vertex;
-var i;
-for (i=0; i < position_data.length; i ++) {
-  if ((event.latLng.lat().toFixed(3) == position_data[i][8][0].toFixed(3)) && (event.latLng.lng().toFixed(3) == position_data[i][8][1].toFixed(3))) { vertex = i; }
-}
-
-if (vertex != null) {
-document.getElementById('selected_point_latlon').innerHTML = 
-  position_data[vertex][8][0].toFixed(6) + ', ' +
-  position_data[vertex][8][1].toFixed(6);          
-    // lat, lng of actual point in db
-document.getElementById('selected_point_eastingnorthing').innerHTML = 
-  position_data[vertex][3] + ', ' +   // easting 
-  position_data[vertex][4] + ', ' +   // northing
-  position_data[vertex][5] + ' ' +    // zone number
-  position_data[vertex][9];          // zone letter
-document.getElementById('selected_point_date').innerHTML = 
-  position_data[vertex][10];          // date string of timestamp
-document.getElementById('selected_point_activity').innerHTML = 
-  position_data[vertex][7].toFixed(6);  // activity
-document.getElementById('selected_point_likelihood').innerHTML = 
-  position_data[vertex][6].toFixed(6); // likelihood
-document.getElementById('selected_point_positionID').innerHTML = 
-  position_data[vertex][0];
-document.getElementById('selected_point_deployment').innerHTML = 
-  position_data[vertex][1];
-} // end if vertex
-
-}); // end event mouseover eventListener
-
-
-google.maps.event.addListener(flightPath, 'mouseout', function() {
-document.getElementById('selected_point_latlon').innerHTML = "" 
-document.getElementById('selected_point_eastingnorthing').innerHTML = "" 
-document.getElementById('selected_point_date').innerHTML = ""
-document.getElementById('selected_point_activity').innerHTML = "" 
-document.getElementById('selected_point_likelihood').innerHTML = ""
-document.getElementById('selected_point_positionID').innerHTML = ""
-document.getElementById('selected_point_deployment').innerHTML = ""
-
-}); // end mouseout event function
-
-
-
-
-google.maps.event.addListener(flightPath, 'click', function(event) {
-//Attempt to get the index of the closest point to the mouse location
-var vertex;
-var i;
-for (i=0; i < position_data.length-1; i ++) {
-  if ((event.latLng.lat().toFixed(2) == position_data[i][8][0].toFixed(2)) && (event.latLng.lng().toFixed(2) == position_data[i][8][1].toFixed(2))) { vertex = i; }
-}
-
-if (vertex != null) {
-      document.getElementById('lat_clicked').value = event.latLng.lat()
-      document.getElementById('lng_clicked').value = event.latLng.lng()
+
+
+  // Attempt to extend bounds to show a pt that is selected in flot 
+    //var bounds = new google.maps.LatLngBounds();
+    //bounds.extend(marker.position);
+    //map.fitBounds(bounds);
+    map.panTo(marker.position);
+     
+  } // end if point was selected in flot (index)
+
+
+
+  // push the "clicked point"  marker
+  selectedMarkers.push(marker);
+
+
+
+
+
+
+                  // WHEN HTML PREF IS SET TO 'Lines':
+
+  if ((display_type != null) && (display_type == 2)) {
+  // Populate data for the Polyline
+    var position_data = {{pos_data|safe}};
+    var flightPlanCoordinates = new Array();
+    
+    for (i=0; i < position_data.length-1; i++) {
+      var point = new google.maps.LatLng(
+        position_data[i][8][0], position_data[i][8][1]);
+      flightPlanCoordinates.push(point);
+    } // end for loop through queried data points
+
+    
+ // Draw the polyline
+    var flightPath = new google.maps.Polyline({
+      path: flightPlanCoordinates,
+      infoWindowIndex: i,
+      geodesic: true,
+      strokeColor: '#8383FF',
+      strokeOpacity: 1.0,
+      strokeWeight: 2
+    }); // end drawing the Polyline
+
+
+    flightPath.setMap(map);
+    
+  google.maps.event.addListener(flightPath, 'mouseover', function(event) {
+    
+    //Attempt to get the index of the closest point to the mouse location
+    var vertex;
+    var i;
+    for (i=0; i < position_data.length; i ++) {
+      if ((event.latLng.lat().toFixed(3) == position_data[i][8][0].toFixed(3)) && (event.latLng.lng().toFixed(3) == position_data[i][8][1].toFixed(3))) { vertex = i; }
+    }
+
+    if (vertex != null) {
+    document.getElementById('selected_point_latlon').innerHTML = 
+      position_data[vertex][8][0].toFixed(6) + ', ' +
+      position_data[vertex][8][1].toFixed(6);          
+        // lat, lng of actual point in db
+    document.getElementById('selected_point_eastingnorthing').innerHTML = 
+      position_data[vertex][3] + ', ' +   // easting 
+      position_data[vertex][4] + ', ' +   // northing
+      position_data[vertex][5] + ' ' +    // zone number
+      position_data[vertex][9];          // zone letter
+    document.getElementById('selected_point_date').innerHTML = 
+      position_data[vertex][10];          // date string of timestamp
+    document.getElementById('selected_point_activity').innerHTML = 
+      position_data[vertex][7].toFixed(6);  // activity
+    document.getElementById('selected_point_likelihood').innerHTML = 
+      position_data[vertex][6].toFixed(6); // likelihood
+    document.getElementById('selected_point_positionID').innerHTML = 
+      position_data[vertex][0];
+    document.getElementById('selected_point_deployment').innerHTML = 
+      position_data[vertex][1];
+  } // end if vertex
+  
+  }); // end event mouseover eventListener
+
+
+    google.maps.event.addListener(flightPath, 'mouseout', function() {
+    document.getElementById('selected_point_latlon').innerHTML = "" 
+    document.getElementById('selected_point_eastingnorthing').innerHTML = "" 
+    document.getElementById('selected_point_date').innerHTML = ""
+    document.getElementById('selected_point_activity').innerHTML = "" 
+    document.getElementById('selected_point_likelihood').innerHTML = ""
+    document.getElementById('selected_point_positionID').innerHTML = ""
+    document.getElementById('selected_point_deployment').innerHTML = ""
+  
+    }); // end mouseout event function
+
+
+
+    
+  google.maps.event.addListener(flightPath, 'click', function(event) {
+    //Attempt to get the index of the closest point to the mouse location
+    var vertex;
+    var i;
+    for (i=0; i < position_data.length-1; i ++) {
+      if ((event.latLng.lat().toFixed(2) == position_data[i][8][0].toFixed(2)) && (event.latLng.lng().toFixed(2) == position_data[i][8][1].toFixed(2))) { vertex = i; }
+  }
+
+  if (vertex != null) {
+          document.getElementById('lat_clicked').value = event.latLng.lat()
+          document.getElementById('lng_clicked').value = event.latLng.lng()
+          
+          // submits html form
+          document.getElementById("form").submit();
+          marker.setMap(null); 
+    
+    //if (marker){
+    //  marker.setMap(null);
+  
+      // There is a bug; when a point is clicked in flot, 
+      //the marker stays there when a point in google maps is clicked too. 
+      //The Lines click in maps doesn't get passed to flot either 
+      //because the html form input for lat_clicked and lng_clicked
+      //are not submitted to calculate index for selected_data
+      //Also, the map doesn't reload so the marker stays there.
+      //need to figure out how to set markers declared elsewhere to "null"
+
+      //selectedMarkers.setMap(null);
+   // }
+
+    marker = new google.maps.Marker({
+      position: new google.maps.LatLng
+        (
+        position_data[vertex][8][0], 
+        position_data[vertex][8][1]
+        ),
+      map: map,
+      zIndex: google.maps.Marker.MAX_ZINDEX + 1
+      // zIndex sets marker on top of all other markers
       
-      // submits html form
-      document.getElementById("form").submit();
-      marker.setMap(null); 
-
-//if (marker){
-//  marker.setMap(null);
-
-  // There is a bug; when a point is clicked in flot, 
-  //the marker stays there when a point in google maps is clicked too. 
-  //The Lines click in maps doesn't get passed to flot either 
-  //because the html form input for lat_clicked and lng_clicked
-  //are not submitted to calculate index for selected_data
-  //Also, the map doesn't reload so the marker stays there.
-  //need to figure out how to set markers declared elsewhere to "null"
-
-  //selectedMarkers.setMap(null);
-// }
-
-marker = new google.maps.Marker({
-  position: new google.maps.LatLng
-    (
-    position_data[vertex][8][0], 
-    position_data[vertex][8][1]
-    ),
-  map: map,
-  zIndex: google.maps.Marker.MAX_ZINDEX + 1
-  // zIndex sets marker on top of all other markers
-  
-  // Note: When no icon, uses default large/red marker
-  // icon: 'http://maps.google.com/mapfiles/ms/micons/red-dot.png'
-}); // end setting marker data
-
-
-// Set on click infoWindow content for highlighted data marker
-var content = '<b>Deployment ID: </b>' + position_data[vertex][1] +
-        '<br><b>Data ID: </b>' + position_data[vertex][0] + 
-        '<br><b>Lat, Lon: </b> ' +
-        position_data[vertex][8][0].toFixed(6) + ', ' +
-        position_data[vertex][8][1].toFixed(6) +
-        '<br><b>Easting, Northing, Zone: </b> ' + 
-        position_data[vertex][3] + ', ' + 
-        position_data[vertex][4] + ', ' + 
-        position_data[vertex][5] +
-        position_data[vertex][10] +
-        '<br><b>Date/Time: </b>'  + position_data[vertex][9] + 
-        '<br><b>Activity: </b>' +  position_data[vertex][7] +
-        '<br><b>Likelihood: </b>' + position_data[vertex][6];
-
-var infoWindow = new google.maps.InfoWindow({content: content});
-
-
-// click Listener for markers
-google.maps.event.addListener(marker, 'click', 
-  function (event)
-    {
-      infoWindow.open(map, this);
-    } // end event function
-); // end click Listener
-
-
-//Populate the html sidebar with related data
-
-document.getElementById('selected_point_latlon').innerHTML = 
-  position_data[vertex][8][0].toFixed(6) + ', ' + // lat of actual pt in db
-  position_data[vertex][8][1].toFixed(6);          // lng of point in db
-document.getElementById('selected_point_eastingnorthing').innerHTML = 
-  position_data[vertex][3] + ', ' +   // easting 
-  position_data[vertex][4] + ', ' +   // northing
-  position_data[vertex][5] + ' ' +    // zone number
-  position_data[vertex][9];          // zone letter
-document.getElementById('selected_point_date').innerHTML = 
-  position_data[vertex][10];          // date string of timestamp
-document.getElementById('selected_point_activity').innerHTML = 
-  position_data[vertex][7].toFixed(6);  // activity
-document.getElementById('selected_point_likelihood').innerHTML = 
-  position_data[vertex][6].toFixed(6); // likelihood
-document.getElementById('selected_point_positionID').innerHTML = 
-  position_data[vertex][0];
-document.getElementById('selected_point_deployment').innerHTML = 
-  position_data[vertex][1];
-} // end if vertex
-
-}); // end event mouseover eventListener
-
-
-
-
-          // Polyline for Deployment 2
-
-
-} // end if (html pref is set to show data as lines)
-
-// Example of addListeners for the flightPath
-  // On mouseover, the flightPath changes color
-  
-  //google.maps.event.addListener(flightPath, 'mouseover', function() {
-    //flightPath.setOptions({strokeColor: '#00FFaa'});
-  //});
-  //google.maps.event.addListener(flightPath, 'mouseout', function () {
-    //flightPath.setOptions({strokeColor: '#FF00FF'});
-  //});
-
-
-// Attempt at 2nd Polyline 
-  // var flight_track = {{track_list}};
-  // var flightPlanCoordinates2 = new Array();
-  // for (i=0; i < flight_track.length-1; i++)
-  // {
-  //   var point2 = new google.maps.LatLng(
-  //    flight_track[i][8][0], flight_track[i][8][1]);
-  //   flightPlanCoordinates2.push(point);
-  // }
-
-// Draw 2nd blue polyline
-  // var flightPath2 = new google.maps.Polyline({
-  //   path: flightPlanCoordinates2,
-  //   geodesic: true,
-  //   strokeColor: '#0000FF',
-  //   strokeOpacity: 1.0,
-  //   strokeWeight: 1});
-
-// flightPath2.setMap(map);
+      // Note: When no icon, uses default large/red marker
+      // icon: 'http://maps.google.com/mapfiles/ms/micons/red-dot.png'
+    }); // end setting marker data
+
+
+    // Set on click infoWindow content for highlighted data marker
+    var content = '<b>Deployment ID: </b>' + position_data[vertex][1] +
+            '<br><b>Data ID: </b>' + position_data[vertex][0] + 
+            '<br><b>Lat, Lon: </b> ' +
+            position_data[vertex][8][0].toFixed(6) + ', ' +
+            position_data[vertex][8][1].toFixed(6) +
+            '<br><b>Easting, Northing, Zone: </b> ' + 
+            position_data[vertex][3] + ', ' + 
+            position_data[vertex][4] + ', ' + 
+            position_data[vertex][5] +
+            position_data[vertex][10] +
+            '<br><b>Date/Time: </b>'  + position_data[vertex][9] + 
+            '<br><b>Activity: </b>' +  position_data[vertex][7] +
+            '<br><b>Likelihood: </b>' + position_data[vertex][6];
+
+    var infoWindow = new google.maps.InfoWindow({content: content});
+    
+    
+  // click Listener for markers
+    google.maps.event.addListener(marker, 'click', 
+      function (event)
+        {
+          infoWindow.open(map, this);
+        } // end event function
+    ); // end click Listener
+  
+
+    //Populate the html sidebar with related data
+
+    document.getElementById('selected_point_latlon').innerHTML = 
+      position_data[vertex][8][0].toFixed(6) + ', ' + // lat of actual pt in db
+      position_data[vertex][8][1].toFixed(6);          // lng of point in db
+    document.getElementById('selected_point_eastingnorthing').innerHTML = 
+      position_data[vertex][3] + ', ' +   // easting 
+      position_data[vertex][4] + ', ' +   // northing
+      position_data[vertex][5] + ' ' +    // zone number
+      position_data[vertex][9];          // zone letter
+    document.getElementById('selected_point_date').innerHTML = 
+      position_data[vertex][10];          // date string of timestamp
+    document.getElementById('selected_point_activity').innerHTML = 
+      position_data[vertex][7].toFixed(6);  // activity
+    document.getElementById('selected_point_likelihood').innerHTML = 
+      position_data[vertex][6].toFixed(6); // likelihood
+    document.getElementById('selected_point_positionID').innerHTML = 
+      position_data[vertex][0];
+    document.getElementById('selected_point_deployment').innerHTML = 
+      position_data[vertex][1];
+  } // end if vertex
+  
+  }); // end event mouseover eventListener
+
+
+
+
+              // Polyline for Deployment 2
+
+
+  } // end if (html pref is set to show data as lines)
+ 
+    // Example of addListeners for the flightPath
+      // On mouseover, the flightPath changes color
+      
+      //google.maps.event.addListener(flightPath, 'mouseover', function() {
+        //flightPath.setOptions({strokeColor: '#00FFaa'});
+      //});
+      //google.maps.event.addListener(flightPath, 'mouseout', function () {
+        //flightPath.setOptions({strokeColor: '#FF00FF'});
+      //});
+
+
+    // Attempt at 2nd Polyline 
+      // var flight_track = {{track_list}};
+      // var flightPlanCoordinates2 = new Array();
+      // for (i=0; i < flight_track.length-1; i++)
+      // {
+      //   var point2 = new google.maps.LatLng(
+      //    flight_track[i][8][0], flight_track[i][8][1]);
+      //   flightPlanCoordinates2.push(point);
+      // }
+
+    // Draw 2nd blue polyline
+      // var flightPath2 = new google.maps.Polyline({
+      //   path: flightPlanCoordinates2,
+      //   geodesic: true,
+      //   strokeColor: '#0000FF',
+      //   strokeOpacity: 1.0,
+      //   strokeWeight: 1});
+
+    // flightPath2.setMap(map);
 
 
 
@@ -900,59 +915,59 @@
 
 
 
-                        //FLOT GRAPH
+                            //FLOT GRAPH
 
 var positions = {{pos_data|safe}};
 if (positions.length != 0) {
 
 //declare global variables
-//global variable to be passed to google maps for the datetime
-var clickedDateTime;
-
-//save flot clicked info (don't think this needs to be global)
-var flot_clicked_series;
-var flot_clicked_datapoint;
+  //global variable to be passed to google maps for the datetime
+  var clickedDateTime;
+  
+  //save flot clicked info (don't think this needs to be global)
+  var flot_clicked_series;
+  var flot_clicked_datapoint;
 
 $(function() {
-
-// Data arrays
-var d = [];
-var d1 = [];
-var d2 = [];
-var d3 = [];
-var d4 = [];
-
-// Position data for all requested deployments
-var positions = {{pos_data|safe}};
-
-var graph_data = {{graph_data}};
-var label, min, max;
-var deps = {{deps_list}};
-var graph_data_index;
-var flot_dep = {{flot_dep}};
-
-// graph_data_index specifies column in pos_data to display in Flot. 
-if (graph_data!=2) { // likelihood (default)
-graph_data_index = 6; 
-}
-else if (graph_data ==2) { // activity 
-graph_data_index = 7;
-}
-
-
-// Should never NOT be null. Set even if GET request has no form data. 
-//if ({{graph_dep}} != null) {
-var d1=[];
-for (var i=0; i < positions.length; i++) {    
-  if (positions[i][1] == {{graph_dep}}) {
-    d1.push([positions[i][2]*1000-7*60*60*1000, positions[i][graph_data_index]]);
-    d2.push([positions[i][2]*1000-7*60*60*1000, //timestamp
-            positions[i][graph_data_index], //activity or likelihood
-            positions[i][0], // data ID
-            positions[i][1]]); // deploymentID
-  } 
-}
-//}
+ 
+  // Data arrays
+  var d = [];
+  var d1 = [];
+  var d2 = [];
+  var d3 = [];
+  var d4 = [];
+
+  // Position data for all requested deployments
+  var positions = {{pos_data|safe}};
+
+  var graph_data = {{graph_data}};
+  var label, min, max;
+  var deps = {{deps_list}};
+  var graph_data_index;
+  var flot_dep = {{flot_dep}};
+
+  // graph_data_index specifies column in pos_data to display in Flot. 
+  if (graph_data!=2) { // likelihood (default)
+    graph_data_index = 6; 
+  }
+  else if (graph_data ==2) { // activity 
+    graph_data_index = 7;
+  }
+
+
+  // Should never NOT be null. Set even if GET request has no form data. 
+  //if ({{graph_dep}} != null) {
+    var d1=[];
+    for (var i=0; i < positions.length; i++) {    
+      if (positions[i][1] == {{graph_dep}}) {
+        d1.push([positions[i][2]*1000-7*60*60*1000, positions[i][graph_data_index]]);
+        d2.push([positions[i][2]*1000-7*60*60*1000, //timestamp
+                positions[i][graph_data_index], //activity or likelihood
+                positions[i][0], // data ID
+                positions[i][1]]); // deploymentID
+      } 
+    }
+  //}
 
 
 //  else if (deps.length > 0) {
@@ -965,26 +980,26 @@
 //  }
 
 
-var data =[ { data: d1, label: "{{graph_dep}}", lines: {show:true} } ]
-
-var color = ["#8383FF", "yellow", "green", "#B00000"]
-
-for (i=0; i < deps.length; i++) {
-if ({{graph_dep}} == deps[i]) { var colorIndex = i; }
-//else { var colorIndex = 0; }
-}
-
-var options = {
-legend: { show: false },
-series: { lines: { show: true }, points: { show: false } },
-grid: { hoverable: true, clickable: true },
-xaxis: { mode: "time", timeformat: "%m-%d %H:%M"},
-highlightColor: 'red',
-selection: { mode: "xy" },
-colors: [ color[colorIndex] ]
-};
-
-var plot = $.plot("#placeholder2", data, options);
+  var data =[ { data: d1, label: "{{graph_dep}}", lines: {show:true} } ]
+  
+  var color = ["#8383FF", "yellow", "green", "#B00000"]
+
+  for (i=0; i < deps.length; i++) {
+    if ({{graph_dep}} == deps[i]) { var colorIndex = i; }
+    //else { var colorIndex = 0; }
+  }
+  
+  var options = {
+    legend: { show: false },
+    series: { lines: { show: true }, points: { show: false } },
+    grid: { hoverable: true, clickable: true },
+    xaxis: { mode: "time", timeformat: "%m-%d %H:%M"},
+    highlightColor: 'red',
+    selection: { mode: "xy" },
+    colors: [ color[colorIndex] ]
+  };
+
+  var plot = $.plot("#placeholder2", data, options);
 
 ////  if (graph_data ==1) { label = "Likelihood"; min: 0; max: 1200; }
 ////  if (graph_data==2) { label = "Activity"; min: 0; max: 4.0; }
@@ -1013,73 +1028,73 @@
 //
 //  var plot = $.plot("#placeholder2", data, options);
 //var plot = $.plot("#placeholder2", [{ data: d, label: label}], options);
-
-
-//var data = [{ data: d, label: "dep1", 
-//              color: ["red"], 
-//              highlightColor: 'yellow'
-//          },
-
-//          { data: d1, label: "dep2", 
-//            color: ["blue"], 
-//            highlightColor: 'green'
-//          }];
-//var options = [options0, options1];
-//var plot = $.plot("#placeholder2", data, 
-//    {xaxis: {mode: "time", timeformat: "%m-%d %H:%M"}});
-
-var dataSeriesIndex = 0;
-
-$('button').click(function(){
-var idx = $(this).data('index');
-plot.unhighlight()
-plot.highlight(dataSeriesIndex, idx);
-var dataPoint = d[idx]; 
-//if (dataPoint != null) {
-//var dataPosition = plot.pointOffset({x:dataPoint[0], y: dataPoint[1] })
-//var tipHTML = 'Data:<br> X='+dataPoint[0] +'<br> Y=' +dataPoint[1];
-// top: dataPosition.top-10}).show().html(tipHTML)
-//}
-})
+  
+
+  //var data = [{ data: d, label: "dep1", 
+  //              color: ["red"], 
+  //              highlightColor: 'yellow'
+  //          },
+
+  //          { data: d1, label: "dep2", 
+  //            color: ["blue"], 
+  //            highlightColor: 'green'
+  //          }];
+  //var options = [options0, options1];
+  //var plot = $.plot("#placeholder2", data, 
+  //    {xaxis: {mode: "time", timeformat: "%m-%d %H:%M"}});
+ 
+  var dataSeriesIndex = 0;
+
+  $('button').click(function(){
+    var idx = $(this).data('index');
+    plot.unhighlight()
+    plot.highlight(dataSeriesIndex, idx);
+    var dataPoint = d[idx]; 
+    //if (dataPoint != null) {
+    //var dataPosition = plot.pointOffset({x:dataPoint[0], y: dataPoint[1] })
+    //var tipHTML = 'Data:<br> X='+dataPoint[0] +'<br> Y=' +dataPoint[1];
+    // top: dataPosition.top-10}).show().html(tipHTML)
+    //}
+  })
 
 
 //  $("#placeholder2").bind("plothover2", function (event, pos, item) {
-//if ($("#enablePosition2:checked").length > 0) {
-  //var str = "(" + pos.x.toFixed(2) + ", " + pos.y.toFixed(2) + ")";
-  //$("#hoverdata2").text(str);
-//}
-
-//if ($("#enableTooltip2:checked").length > 0) {
-  //if (item) {
-  //  var x = item.datapoint[0].toFixed(2),
-  //      y = item.datapoint[1].toFixed(2);
-  //  $("#tooltip").html(x + ", " + y)
-  //    .css({top: item.pageY+5, left: item.pageX+5})
-  //    .fadeIn(200);
-  //    } else {
-  //      $("#tooltip").hide();
-  //    }
-//}
+    //if ($("#enablePosition2:checked").length > 0) {
+      //var str = "(" + pos.x.toFixed(2) + ", " + pos.y.toFixed(2) + ")";
+      //$("#hoverdata2").text(str);
+    //}
+    
+    //if ($("#enableTooltip2:checked").length > 0) {
+      //if (item) {
+      //  var x = item.datapoint[0].toFixed(2),
+      //      y = item.datapoint[1].toFixed(2);
+      //  $("#tooltip").html(x + ", " + y)
+      //    .css({top: item.pageY+5, left: item.pageX+5})
+      //    .fadeIn(200);
+      //    } else {
+      //      $("#tooltip").hide();
+      //    }
+    //}
 
 //  });
 
-$("#placeholder2").bind("plotclick", function (event, pos, item) {
-if (item == undefined) return false;
-//uncomment to have this show up after enablePosition2 in the html (perhaps clickdata2?) 
-//$("#clickdata2").text("Index " + item.dataIndex +', Date/Time:'+item.datapoint[0]+', '+item.series.label + ': ' + item.datapoint[1]);
-
-//save clicked info in global variables
-flot_clicked_series = item.series;
-flot_clicked_datapoint = item.datapoint;
-
-plot.unhighlight(); //unhighlights previous points
-plot.highlight(item.series, item.datapoint);
-clickedDateTime = item.dataIndex;
-
-document.getElementById('flot_index').value = item.dataIndex;
-document.getElementById('flot_dep').value = d2[item.dataIndex][3];
-document.getElementById("form").submit();
-});
+  $("#placeholder2").bind("plotclick", function (event, pos, item) {
+    if (item == undefined) return false;
+  //uncomment to have this show up after enablePosition2 in the html (perhaps clickdata2?) 
+  //$("#clickdata2").text("Index " + item.dataIndex +', Date/Time:'+item.datapoint[0]+', '+item.series.label + ': ' + item.datapoint[1]);
+    
+    //save clicked info in global variables
+    flot_clicked_series = item.series;
+    flot_clicked_datapoint = item.datapoint;
+    
+    plot.unhighlight(); //unhighlights previous points
+    plot.highlight(item.series, item.datapoint);
+    clickedDateTime = item.dataIndex;
+    
+    document.getElementById('flot_index').value = item.dataIndex;
+    document.getElementById('flot_dep').value = d2[item.dataIndex][3];
+    document.getElementById("form").submit();
+  });
 
 
 // //create the overview plot
@@ -1151,11 +1166,7 @@
 } //endif positions
 </script>
 
-{% endblock %}
-
-<<<<<<< HEAD
-{% block sidebar %}
-=======
+
 </head>
 
 
@@ -1182,7 +1193,6 @@
 <button onclick="submitForm()">Submit Form</button></div>
 <div id ="prefs">
 
->>>>>>> b18262a7
 <form id="form" action ="" name="settings" method="get">
 <!-- <input type="submit" value="SUBMIT PREFERENCES" /> -->
 <font size="2">
@@ -1214,21 +1224,6 @@
 <input type="hidden" name="flot_dep" id="flot_dep">
 </form>
 
-<div id = "text" style="background-color: #E8E8E8; padding-right: 10px; margin-right: -10px;">
-<!-- <button onclick="showDjango()">Show Django</button> -->
-
-<center>
-<div id="page_title"><a href='/ui/'>QRAAT DATA</a></div>
-<!--onclick='initialize(38.487828027, -122.149419006, 14);'-->
-<!-- <a href="index.html" target="export">Export view as .kml</a><br>-->
-</center>
-<br />
-<!-- <button onclick="setCenter()">Re-center Map</button> -->
-
-<div class="section_title">PREFERENCES
-<button onclick="submitForm()">Submit Form</button></div>
-<div id ="prefs">
-
 
 <!-- <button onclick="fitBounds()">Fit all positions in map window</button>-->
 
@@ -1237,7 +1232,7 @@
 
 <br>
 
-{% endblock %}
+
 
 <script type="text/javascript">
 //for submitting form automatically when fields have been entered
@@ -1259,7 +1254,7 @@
 
 
 
-{% block content %}
+
 
 <div class="section_title">MAP INFO</div>
 <div id="mouseover">
@@ -1369,4 +1364,8 @@
 </div> <!-- end div right_side2 -->
 
 {% endif %} <!-- end if positions (if there is query data) -->
-{% endblock %}+
+
+
+</body>
+</html>