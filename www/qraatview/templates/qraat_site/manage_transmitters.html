--- conflicted
+++ resolved
@@ -4,77 +4,5 @@
 {%block success_msg %} Transmitter created {% endblock %}
 {% block deleted_msg %} Transmitters deleted {% endblock %}
 
-<<<<<<< HEAD
-{% block content %}
-<script>
-    $(document).ready(function(){
-        $("#check-all").click(function(){
-            console.log($(this).prop("checked"));
-            if(!$(this).prop("checked")){
-                $(".element-check-box").each(function(){
-                    $(this).prop('checked', false);
-                });
-            }else{
-                $(".element-check-box").each(function(){
-                    $(this).prop('checked', true);
-                });
-            }
-        });
-    });
-</script>
-
-<div class="page-header">
-    <h4>
-        Transmitters
-        <a style="margin-left: 5%;" href={% url 'qraat:add-transmitter' project.ID %}>
-        <input type="button" class="btn btn-primary" value="Add transmitter" name="create-transmitter" />
-    </a>
-    </h4>
-</div>
-
-{% block form %} {{block.super}} {% endblock %}
-
-<form action={%url 'qraat:check-deletion' project.ID %} method="post">
-    {% csrf_token %}
-    <button style="margin-bottom: 1%;" type="submit" class="btn btn-danger btn-sm">
-        Delete selected transmitters
-        <span class="glyphicon glyphicon-trash"></span>
-    </button>
-    <input type=hidden name="object" value="transmitter"/>
-
-<table class="table" id="transmitters">
-    <tr>
-        <td>
-        <td>
-            <input id="check-all" type="checkbox" value="check-all" name="check-all"> </input>
-        </td>
-        <td>Name</td>
-        <td>Serial number</td>
-        <td>Model</td>
-        <td>Manufacturer</td>
-        <td>Frequency</td>
-    </tr>
-    {% for transmitter in project.get_transmitters %}
-    <tr>
-        <td> 
-            <a title="Edit transmitter"\
-                href={% url 'qraat:edit-transmitter' project.ID transmitter.ID %}>
-                <button type="button" class="btn btn-default btn-xs" value="" name="">
-                    <span class="glyphicon glyphicon-pencil"></span>
-                </button>
-            </a>
-        <td><input class="element-check-box" type="checkbox" name="selected" value={{transmitter.ID}}></input></td>
-        <td>{{transmitter.name}}</td>
-        <td>{{transmitter.serial_no}}</td>
-        <td>{{transmitter.tx_makeID.model}}</td>
-        <td>{{transmitter.tx_makeID.manufacturer}}</td>
-        <td>{{transmitter.frequency}}</td>
-    </tr>
-    {% endfor %}
-</table>
-</form>
-{% endblock %}
-=======
 {% block managed_obj %} Transmitters {% endblock %}
-{% block add_url %} {% url 'qraat:add-transmitter' project.ID %} {% endblock %}
->>>>>>> 75b6a2b0
+{% block add_url %} {% url 'qraat:add-transmitter' project.ID %} {% endblock %}