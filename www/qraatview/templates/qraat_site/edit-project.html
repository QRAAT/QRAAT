<<<<<<< HEAD
{% extends "qraat_site/manage_project_base.html" %}
=======
{% extends "qraat_site/base_create_object.html" %}
>>>>>>> 75b6a2b0
{% load class_tag %}

{% block css %}

<script type="text/javascript" src="/static/admin/js/jquery.init.js"></script>
<script type="text/javascript" src="/jsi18n/"></script>
<script type="text/javascript" src="/static/admin/js/core.js"></script>
<script type="text/javascript" src="/static/admin/js/SelectBox.js"></script>
<script type="text/javascript" src="/static/admin/js/SelectFilter2.js"></script>
<link href="/static/admin/css/widgets.css" rel="stylesheet">

{% endblock %}

{% block title_msg %} Project editing {% endblock %}
{% block success_msg %} Project was successfully changed {% endblock %}<|MERGE_RESOLUTION|>--- conflicted
+++ resolved
@@ -1,8 +1,4 @@
-<<<<<<< HEAD
-{% extends "qraat_site/manage_project_base.html" %}
-=======
 {% extends "qraat_site/base_create_object.html" %}
->>>>>>> 75b6a2b0
 {% load class_tag %}
 
 {% block css %}
