<<<<<<< HEAD
{% extends "qraat_site/base_form.html" %}
{% block sidebar %}
{% if user.is_authenticated %}
<ol class="nav nav-pills nav-stacked">  
    <li class="active">
    <a href={% url 'qraat:edit-project' project.ID %}>Project</a>
    </li>
    <li>
        <li class="side-bar-element">
        <a href={%url 'qraat:manage-locations' project.ID %}>Manage Locations</a>
        </li>
    </li>
    <li>
        <li class="side-bar-element">
        <a href={%url 'qraat:manage-transmitters' project.ID %}>Manage Transmitters</a>
        </li>
    </li>
    <li>
        <li class="side-bar-element">
        <a href={% url 'qraat:manage-targets' project.ID %}>Manage Targets</a>
        </li>
    </li>
    <li>
        <li class="side-bar-element">
        <a href={% url 'qraat:manage-deployments' project.ID %}>Manage Deployments</a>
        </li>
    </li>
</ol>
=======
{% extends "qraat_site/base.html" %}
{% load project_filters %}
{% load class_tag %}
>>>>>>> 75b6a2b0

{% block script %}
    <script>
        $(document).ready(function(){
            $("#check-all").click(function(){
                console.log($(this).prop("checked"));
                if(!$(this).prop("checked")){
                    $(".element-check-box").each(function(){
                        $(this).prop('checked', false);
                    });
                }else{
                    $(".element-check-box").each(function(){
                        $(this).prop('checked', true);
                    });
                }
            });
        });
    </script>
{% endblock %}

{% block sidebar %} {% include "qraat_site/manage_side_bar.html" %} {% endblock %}

{% block content %}
    {% if changed %}
    <div class="alert alert-success">{%block success_msg %} {% endblock %}</div>
    {% endif %}
    {% if deleted == "True" %}
        <div class="alert alert-danger">{%block deleted_msg %} {% endblock %}</div>
    {% elif deleted == "0" %}
    <div class="alert alert-danger"> You didn't select anything </div>
    {% endif %}

<div class="page-header">
    <h4>
        {% block managed_obj %} Items {% endblock %}
        <a style="margin-left: 5%;" href={% block add_url %} {% url 'index' %} {% endblock %}>

            <input type="button" class="btn btn-primary" value="Add {{obj_type}}"  name="create-transmitter" />
    </a>
    </h4>
</div>


<form action={%url 'qraat:check-deletion' project.ID %} method="post">
    {% csrf_token %}
    <input type=hidden name="object" value={{obj_type}}></input>
{%if objects.0 %}

    <button style="margin-bottom: 1%;" type="submit" class="btn btn-danger btn-sm">
        Delete selected items
        <span class="glyphicon glyphicon-trash"></span>
    </button>

    <table class="table">
        <tr>
            <td>
            <td>
                <input id="check-all" type="checkbox" value="check-all" name="check-all"> </input>
            </td>
            {% for field in objects.0|get_fields %}
                {% if field.name not in excluded_fields and field.name not in foreign_fields %} 
                    <td>{{ field.verbose_name }}</td>
                {% endif %}
            {% endfor %}
            
            <!-- joins on the table values from foreign_keys -->
            {% for foreign_field in foreign_fields %}
             {% with obj=objects.0|get_attr:foreign_field %}

                {% for field in obj|get_fields %}
                    {% if field.name not in excluded_fields and field.name not in foreign_fields %}
                    <td><strong>{{obj.verbose_name|lower}}</strong> {{field.verbose_name}}</td>
                    {% endif %}
                {% endfor %}

             {% endwith %}
            {% endfor %}

        </tr>
        {% for object in objects %}
        <tr>
            <td> 
                <a title="Edit item"\
                    href={% url 'qraat:edit-'|add:object.verbose_name|lower project.ID object.ID %}>
                    <button type="button" class="btn btn-default btn-xs" value="" name="">
                        <span class="glyphicon glyphicon-pencil"></span>
                    </button>
                </a>
            <td><input class="element-check-box" type="checkbox" name="selected" value={{ object.ID}}></input></td>
            {% for field in object|get_fields %}
                {% if field.name not in excluded_fields and field.name not in foreign_fields %} 
                    <td>{{field.string_value}}</td>
                {% endif %}
            {% endfor %}
            
            <!-- joins on the table values from foreign_keys -->
            {% for foreign_field in foreign_fields %}
             {% with obj=object|get_attr:foreign_field %}

                {% for field in obj|get_fields %}
                    {% if field.name not in excluded_fields and field.name not in foreign_fields %}
                        <td>{{field.string_value}}</td>
                    {% endif %}
                {% endfor %}

             {% endwith %}
            {% endfor %}

        </tr>
        {% endfor %}
    </table>
{% endif %}

</form>
{% endblock %}<|MERGE_RESOLUTION|>--- conflicted
+++ resolved
@@ -1,37 +1,6 @@
-<<<<<<< HEAD
-{% extends "qraat_site/base_form.html" %}
-{% block sidebar %}
-{% if user.is_authenticated %}
-<ol class="nav nav-pills nav-stacked">  
-    <li class="active">
-    <a href={% url 'qraat:edit-project' project.ID %}>Project</a>
-    </li>
-    <li>
-        <li class="side-bar-element">
-        <a href={%url 'qraat:manage-locations' project.ID %}>Manage Locations</a>
-        </li>
-    </li>
-    <li>
-        <li class="side-bar-element">
-        <a href={%url 'qraat:manage-transmitters' project.ID %}>Manage Transmitters</a>
-        </li>
-    </li>
-    <li>
-        <li class="side-bar-element">
-        <a href={% url 'qraat:manage-targets' project.ID %}>Manage Targets</a>
-        </li>
-    </li>
-    <li>
-        <li class="side-bar-element">
-        <a href={% url 'qraat:manage-deployments' project.ID %}>Manage Deployments</a>
-        </li>
-    </li>
-</ol>
-=======
 {% extends "qraat_site/base.html" %}
 {% load project_filters %}
 {% load class_tag %}
->>>>>>> 75b6a2b0
 
 {% block script %}
     <script>
