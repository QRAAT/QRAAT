#!/usr/bin/python
# -*- coding: utf-8 -*-
# File: map/views.py
#
# TODO Cache last query (result of get_context()) for download.
#
# TODO Post handler for "Submit Form"?

from django.template import Context, loader, RequestContext
from django.http import HttpResponse, HttpResponseRedirect, Http404
from django.core.exceptions import PermissionDenied, ObjectDoesNotExist
from django.shortcuts import render, render_to_response, \
    get_object_or_404, redirect
from django.core.urlresolvers import reverse
from django.db.models import Q, Max, Min
from django.contrib.auth.decorators import login_required
from viewsutils import get_nav_options, not_allowed_page, can_view
import rest_api as rest_api
import utils
import qraat
import time
import datetime
import json
import utm
import math
import copy
from pytz import utc, timezone
from project.models import Position, Deployment, Site, Project, Tx
from map.forms import Form
from decimal import Decimal

import csv
import qraat
import kmlGeneratorModule

# For view /ui/project/X/deployment/Y, initial time range for data to display.

INITIAL_DATA_WINDOW = 60 * 60 * 4


def get_context(request, deps=[], req_deps=[]):
    if 'sites' in request.GET:
        sites_checked = 1
    else:
        sites_checked = None
    if 'points' in request.GET:
        points_checked = 1
    else:
        points_checked = None
    if 'colorpoints' in request.GET:
        colorpoints_checked = 1
    else:
        colorpoints_checked = None
    if 'lines' in request.GET:
        lines_checked = 0 # Not on by default TODO: currently does nothing?
    else:
        lines_checked = None
    if 'data_type' in request.GET:
        data_type = request.GET['data_type']
    else:
        data_type = None
    if 'datetime_from' in request.GET:
        datetime_from = request.GET['datetime_from']
    else:
        datetime_from = None
        datetime_from_sec = None
    if 'datetime_to' in request.GET:
        datetime_to = request.GET['datetime_to']
    else:
        datetime_to = None
        datetime_to_sec = None
    if 'likelihood_low' in request.GET:
        likelihood_low = request.GET['likelihood_low']
    else:
        likelihood_low = None
    if 'likelihood_high' in request.GET:
        likelihood_high = request.GET['likelihood_high']
    else:
        likelihood_high = None
    if 'activity_low' in request.GET:
        activity_low = request.GET['activity_low']
    else:
        activity_low = None
    if 'activity_high' in request.GET:
        activity_high = request.GET['activity_high']
    else:
        activity_high = None
    #dictionary.get(key, default=None), returns None if the key isn't
    #in the dictionary instead of throwing an exception
    # TODO: Change above
    covariance_low = request.GET.get('covariance_low')
    covariance_high = request.GET.get('covariance_high')

    if 'graph_data' in request.GET and request.GET['graph_data'] != '':
        graph_data = int(request.GET['graph_data'])
    else:
        graph_data = None

  # if 'graph_dep' in request.GET and request.GET['graph_dep'] != "":
  #  graph_dep = int(request.GET['graph_dep'])
  # elif len(deps) > 0:
  #  graph_dep = deps[0].ID

    if 'display_type' in request.GET and request.GET['display_type'] \
        != '':
        display_type = int(request.GET['display_type'])
    else:
        display_type = None

    if 'flot_index' in request.GET and request.GET['flot_index'] != '':
        flot_index = int(request.GET['flot_index'])
    else:
        flot_index = None
    if 'flot_dep' in request.GET and request.GET['flot_dep'] != '':
        flot_dep = int(request.GET['flot_dep'])
    else:
        flot_dep = None
    if 'lat_clicked' in request.GET and request.GET['lat_clicked'] \
        != '':
        lat_clicked = request.GET['lat_clicked']
    else:
        lat_clicked = None
    if 'lng_clicked' in request.GET and request.GET['lng_clicked'] \
        != '':
        lng_clicked = request.GET['lng_clicked']
    else:
        lng_clicked = None

  # Site locations

    sites = []
    for s in Site.objects.all():
        sites.append((
            s.ID,
            s.name,
            s.location,
            float(s.latitude),
            float(s.longitude),
            float(s.easting),
            float(s.northing),
            s.utm_zone_number,
            s.utm_zone_letter,
            float(s.elevation),
            ))
    index_form = Form(deps=deps, req_deps=req_deps, data=request.GET
                      or None)

    view_type = ''
    queried_data = []
    req_deps_int = []  # dep_id's
    req_deps_IDs = []

  # selected_data = []

    selected_message = \
        '[ Nothing clicked, or no points detected nearby ]'
    selected_index = None
    selected_index_large = None
    map_dep_index = None
    map_pos_index = None

  # If only one dep is in the list of all deps, the view type is deployment.
  # FIXME arbitrary sets of deployments, not dependent on public or private.

    if len(deps) != 1:
        view_type = 'public'
    else:
        view_type = 'deployment'
    print 'len deps', len(deps)
    print 'len req_deps', len(req_deps)

    if flot_index == None and lat_clicked == None and lng_clicked \
        == None:
        if len(req_deps) > 0:
            graph_dep = req_deps[0].ID
        else:
            graph_dep = deps[0].ID

    if len(req_deps) > 0:
        print '------- req deps exists'
        print datetime_from
        
        # IE, if you're starting with no data parameters
        # Try to get the latest data, going back INITIAL_DATA_WINDOW time.
        if datetime_from == None and datetime_to == None: 
            req_deps_int.append(req_deps[0].ID)  # /ui/project/X/deployment/Y

            queried_data = []

            q = Position.objects.filter(deploymentID=req_deps[0].ID).aggregate(Max('timestamp'))['timestamp__max']

            # If there are positions for this deployment at all, q has the max timestamp
            if q != None:
                datetime_to_initial = float(q)
                datetime_from_initial = datetime_to_initial - INITIAL_DATA_WINDOW
                
                queried_objects = \
                    Position.objects.filter(deploymentID=req_deps[0].ID,
                        timestamp__gte=datetime_from_initial)

                datetime_to_str_initial = \
                    utils.strftime(utils.timestamp_todate(datetime_to_initial))
                # Used to use time.strftime, but switched to our own version so we don't have to specify the pattern repeatedly
                datetime_from_str_initial = \
                    utils.strftime(utils.timestamp_todate(datetime_from_initial))

                index_form.fields['datetime_from'].initial = \
                    datetime_from_str_initial
                index_form.fields['datetime_to'].initial = \
                    datetime_to_str_initial

                index_form.fields['likelihood_low'].initial = \
                    likelihood_low if likelihood_low != None else \
                    round(queried_objects.aggregate(Min('likelihood'))['likelihood__min'], 2)
                index_form.fields['likelihood_high'].initial = \
                    likelihood_hi if likelihood_high != None else \
                    round(queried_objects.aggregate(Max('likelihood'))['likelihood__max'], 2)
                index_form.fields['activity_low'].initial = \
                    activity_low if activity_low != None else \
                    round(queried_objects.aggregate(Min('activity'))['activity__min'], 2)
                index_form.fields['activity_high'].initial = \
                    activity_high if activity_high != None else \
                    round(queried_objects.aggregate(Max('activity'))['activity__max'], 2)

                queried_data = sort_query_results(queried_objects)
                
        # There are some data parameters
        # TODO: Deal with missing parameters, if we care about it.
        else:
        # Note: To pass strings to js using json, use |safe in template.

            print '---------- public or deployment GET'

            req_deps_list = req_deps.values_list('ID', flat=True)
            for dep in req_deps_list:
                req_deps_int.append(int(dep))

            kwargs = {}
            if datetime_from:
                kwargs['timestamp__gte'] = \
                    float(utils.datelocal_totimestamp(utils.strptime(datetime_from)))
            if datetime_to:
                kwargs['timestamp__lte'] = \
                    float(utils.datelocal_totimestamp(utils.strptime(datetime_to)))
            # if likelihood_low:
            #     kwargs['likelihood__gte'] = likelihood_low
            # if likelihood_high:
            #     kwargs['likelihood__lte'] = likelihood_high
            # if activity_low:
            #     kwargs['activity__gte'] = activity_low
            # if activity_high:
            #     kwargs['activity__lte'] = activity_high

            req_deps_ID = req_deps.values_list('ID', flat=True)
            
      # uncomment to stop limiting list to 4
      # req_deps_IDs = req_deps.values_list('ID', flat=True)
      # Delete the following 4 lines to stop limiting the list

            req_deps_IDs = []
            for dep in req_deps_ID:
                if len(req_deps_IDs) < 4:
                    req_deps_IDs.append(int(dep))

            print 'req_depsIDs', req_deps_IDs
            args_deps = []
            for dep in req_deps_IDs:
                args_deps.append(Q(deploymentID=str(dep)))
            args = Q()
            for each_args in args_deps:
                args = args | each_args

      # Query data.

            if int(data_type) == 1:  # raw positions
                queried_objects = Position.objects.filter(*(args, ),
                        **kwargs) # Why is this unpacking a tuple with one element?
                                  # It seems to work with just args instead of *(args,)
            elif int(data_type) == 2:

                                # track

                # It seems like it's okay for params to raw() to be None
                # and it is interpreted like 0? It's not NULL at least
                # b/c it doesn't return the empty set
           #     queried_objects = \
           #         Position.objects.raw('''SELECT * FROM position
           #     JOIN track_pos ON track_pos.positionID = position.ID
           #    WHERE position.deploymentID = %s
           #      AND position.timestamp >= %s AND position.timestamp <= %s
           #      AND likelihood >= %s AND likelihood <= %s
           #      AND activity >= %s AND activity <= %s''',
           #         ( 
           #         req_deps[0].ID,
           #         utils.datelocal_totimestamp(utils.strptime(datetime_from)),
           #         utils.datelocal_totimestamp(utils.strptime(datetime_to)),
           #         likelihood_low,
           #         likelihood_high,
           #         activity_low,
           #         activity_high,
           #         ))
                queried_objects = \
                    Position.objects.raw('''SELECT * FROM position
                JOIN track_pos ON track_pos.positionID = position.ID
               WHERE position.deploymentID = %s
                 AND position.timestamp >= %s AND position.timestamp <= %s''',
                    ( 
                    req_deps[0].ID,
                    utils.datelocal_totimestamp(utils.strptime(datetime_from)),
                    utils.datelocal_totimestamp(utils.strptime(datetime_to)),
                    ))
            else:

                raise Exception('Something is wrong.')

            queried_data = sort_query_results(queried_objects)
        context = {  # public, deployment, project, etc.
                     # plot & related data
                     # for getting the no. of positions
                     # for plotting the site markers
                     # for displaying html form
                     # 'form': Form(deps=deps, data=request.GET or None),
                     # if sites should be shown
                     # points
                     # lines
                     # clicked point's data, note: string
                     # 'selected_data': json.dumps(selected_data),
                     # Flag, either likelihood (1, default) or activity data (2)
                     # Deployment selected for graph
                     # graph queried data as lines or points on map
                     # position vs. track
            'view_type': json.dumps(view_type),
            'deps_list': json.dumps(req_deps_int),
            'deps': req_deps_int,
            'deps_limit4': req_deps_IDs,
            'pos_data': json.dumps(queried_data),
            'positions': queried_data,
            'siteslist': json.dumps(sites),
            'form': index_form,
            'sites_checked': json.dumps(sites_checked),
            'points_checked': json.dumps(points_checked),
            'colorpoints_checked': json.dumps(colorpoints_checked),
            'lines_checked': json.dumps(lines_checked),
            'graph_data': json.dumps(graph_data),
            'graph_dep': json.dumps(graph_dep),
            'graph_dep_django': graph_dep,
            'display_type': json.dumps(display_type),
            'data_type': json.dumps(data_type),
            }
    if datetime_from:
        context['datetime_from'] = kwargs['timestamp__gte']
    else:
        context['datetime_from'] = datetime_from_initial
    if datetime_to:
        context['datetime_to'] = kwargs['timestamp__lte']
    else:
        context['datetime_to'] = datetime_to_initial

    return context


def sort_query_results(queried_objects):
    ''' Choose highest likelihood position for each timestamp 
      and sort query data by timestamp. '''

  # use dictionary to remove duplicates (positions with same timestamp)

    query_dictionary = {}  # key=timestamp, value=query_row
    for row in queried_objects:
        if row.timestamp not in query_dictionary:
            query_dictionary[row.timestamp] = row
        elif row.likelihood \
            > query_dictionary[row.timestamp].likelihood:
            query_dictionary[row.timestamp] = row  # replaces existing value if new likelihood is greater
        else:
            pass  # existing likelihood is greater

    timestamps = sorted(query_dictionary.keys())

    queried_data = []  # data ordered by timestamp

    for timestamp in timestamps:
        row = query_dictionary[timestamp]
        date_string = utils.strftime(utils.timestamp_todate(row.timestamp))

        queried_data.append((
            row.ID,
            row.deploymentID,
            float(row.timestamp),
            float(row.easting),
            float(row.northing),
            row.utm_zone_number,
            float(row.likelihood),
            float(row.activity),
            (float(row.latitude), float(row.longitude)),
            row.utm_zone_letter,
            date_string,
            ))

    return queried_data


def index(request):
    ''' Compile a list of public deployments, make this available. 
      Don't initially display anything. '''

  # ''' SELECT * FROM deployment JOIN project
  #      ON deployment.projectID = project.ID
  #   WHERE project.is_public = True '''

    nav_options = get_nav_options(request)

    if request.GET.getlist('deployment') != None:
        req_deps = \
            Deployment.objects.filter(ID__in=request.GET.getlist('deployment'
                ))
    else:
        req_deps = []

    deps = Deployment.objects.filter(is_active=True,
            projectID__in=Project.objects.filter(is_public=True).values('ID'
            ))

    context = get_context(request, deps, req_deps)
    context['nav_options'] = nav_options
    return render(request, 'map/index.html', context)


def view_by_dep(request, project_id, dep_id):
    ''' Compile a list of deployments associated with `dep_id`. '''

    try:
        project = Project.objects.get(ID=project_id)
    except ObjectDoesNotExist:
        raise Http404

    if not project.is_public:
        if request.user.is_authenticated():
            user = request.user
            if project.is_owner(user) \
                or user.has_perm('project.can_view') \
                and (project.is_collaborator(user)
                     or project.is_viewer(user)):
                pass
            else:

                raise PermissionDenied  # 403
        else:

            return redirect('/account/login/?next=%s'
                            % request.get_full_path())
    else:

        pass  # public project

    deps = project.get_deployments().filter(ID=dep_id)

    print '-----------------------------------------------------'
    print request.GET
    print request.POST
    print '-----------------------------------------------------'

    try:
        deployment = Deployment.objects.get(ID=dep_id)
    except ObjectDoesNotExist:
        raise Http404

    target = deployment.targetID
    target_name = target.name

    transmitter = deployment.txID
    transmitter_frequency = transmitter.frequency

    context = get_context(request, deps, deps)

    nav_options = get_nav_options(request)
    context['nav_options'] = nav_options
    context['project'] = project
    context['target_name'] = target_name
    context['transmitter_frequency'] = transmitter_frequency

    return render(request, 'map/index.html', context)
    
def get_data(request, project_id, dep_id):
    try:
        project = Project.objects.get(ID=project_id)
    except ObjectDoesNotExist:
        raise Http404

    if not project.is_public:
        if request.user.is_authenticated():
            user = request.user
            if project.is_owner(user) \
                or user.has_perm('project.can_view') \
                and (project.is_collaborator(user)
                     or project.is_viewer(user)):

                deps = project.get_deployments().filter(ID=dep_id)
            else:
                raise PermissionDenied  # 403
        else:

            return redirect('/account/login/?next=%s'
                            % request.get_full_path())
    else:

        deps = project.get_deployments().filter(ID=dep_id)

    context = get_context(request, deps, deps)
    response = HttpResponse(json.dumps(context['pos_data']), content_type="application/json")
    return response

def get_latest_time(request, project_id, dep_id):
    try:
        project = Project.objects.get(ID=project_id)
    except ObjectDoesNotExist:
        raise Http404

    if not project.is_public:
        if request.user.is_authenticated():
            user = request.user
            if project.is_owner(user) \
                or user.has_perm('project.can_view') \
                and (project.is_collaborator(user)
                     or project.is_viewer(user)):

                deps = project.get_deployments().filter(ID=dep_id)
            else:
                raise PermissionDenied  # 403
        else:

            return redirect('/account/login/?next=%s'
                            % request.get_full_path())
    else:

        deps = project.get_deployments().filter(ID=dep_id)

    context = get_context(request, deps, deps)
    # TODO: actually return the latest time
    response = HttpResponse("1234567", content_type="application/json")
    return response

## modify the script from here
def downloadKMLFile(request, project_id, dep_id, kml_type): 
  print kml_type
  trackPath='No'
  trackLocation='No'
  histogram='No'
  if ((kml_type=='trackOnly')|(kml_type=='track+point')|(kml_type=='track+histogram')|(kml_type=='allData')):
    trackPath='Yes'
  if ((kml_type=='pointOnly')|(kml_type=='track+point')|(kml_type=='point+histogram')|(kml_type=='allData')):
    trackLocation='Yes'
  if ((kml_type=='histogramOnly')|(kml_type=='track+histogram')|(kml_type=='point+histogram')|(kml_type=='allData')):
    histogram='Yes'

  try:
    project = Project.objects.get(ID=project_id)
  except ObjectDoesNotExist:
		raise Http404
      
  if not project.is_public:
    if request.user.is_authenticated():
      user = request.user
      if project.is_owner(user)\
           or (user.has_perm("project.can_view")
               and (project.is_collaborator(user)
                    or project.is_viewer(user))):

        deps = project.get_deployments().filter(ID=dep_id)
      else:
        raise PermissionDenied #403

    else:
			return redirect("/auth/login/?next=%s" % request.get_full_path())


  else:
    deps = project.get_deployments().filter(ID=dep_id)
  
  context = get_context(request, deps, deps)

  response = HttpResponse(content_type='application/vnd.google-earth.kml+xml')
  response['Content-Disposition'] = 'attachement; filename="Deployment%s%s.kml"' % (dep_id,kml_type)

  timeArray=[] 
  latitudeArray=[] 
  longitudeArray=[]
  for row in json.loads(context['pos_data']):
    timeArray.append(row[2]) 
    latitudeArray.append(row[8][0])
    longitudeArray.append(row[8][1])

  kmlDoc = kmlGeneratorModule.main(dep_id, trackPath, trackLocation, histogram, timeArray, latitudeArray, longitudeArray)
  response.write(kmlDoc)
  return response

def download_by_dep(request, project_id, dep_id):
    try:
        project = Project.objects.get(ID=project_id)
    except ObjectDoesNotExist:
        raise Http404

    if not project.is_public:
        if request.user.is_authenticated():
            user = request.user
            if project.is_owner(user) \
                or user.has_perm('project.can_view') \
                and (project.is_collaborator(user)
                     or project.is_viewer(user)):

                deps = project.get_deployments().filter(ID=dep_id)
            else:
                raise PermissionDenied  # 403
        else:

            return redirect('/account/login/?next=%s'
                            % request.get_full_path())
    else:

        deps = project.get_deployments().filter(ID=dep_id)

    context = get_context(request, deps, deps)

    response = HttpResponse(content_type='text/csv')
    response['Content-Disposition'] = \
        'attachement; filename="position_dep%s.csv"' % dep_id

    writer = csv.writer(response)
    writer.writerow([
        'ID',
        'deploymentID',
        'timestamp',
        'easting',
        'northing',
        'zone',
        'datetime',
        'latitude',
        'longitude',
        'likelihood',
        'activity',
        ])
    for row in json.loads(context['pos_data']):
        writer.writerow([
            row[0],
            row[1],
            row[2],
            row[3],
            row[4],
            str(row[5]) + row[9],
            row[10],
            row[8][0],
            row[8][1],
            row[6],
            row[7],
            ])
    return response


def view_by_target(request, target_id):
    ''' Compile a list of deployments associated with `target_id`. '''

    return HttpResponse('Not implemented yet. (targetID=%s)'
                        % target_id)


def view_by_tx(request, tx_id):
    ''' Compile a list of deployments associated with `tx_id`. '''

    return HttpResponse('Not implemented yet. (txID=%s)' % tx_id)

# TODO: Fix timezone/datetime things with the new functions in utils if we extend these graphs
@login_required(login_url='account/login')
def system_status(
    request,
    static_field='siteID',
    obj='telemetry',
    excluded_fields=['ID', 'siteID', 'timestamp', 'datetime', 'timezone'
                     ],
    ):

    if request.GET.get('start_date'):
        start_date = request.GET.get('start_date')
    else:
        start_date = (datetime.datetime.now()
                      - datetime.timedelta(1)).strftime('%m/%d/%Y %H:%M:%S'
                )

    model_obj = rest_api.get_model_type(obj)
    obj_fields_keys = [field.name for field in model_obj._meta.fields
                       if field.name not in excluded_fields]
    static_field_values = model_obj.objects.values_list(static_field,
            flat=True).distinct()
    fields = copy.copy(request.GET.getlist('field'))

    # Replaces field's name for selected field's value

    sel_static_values = request.GET.getlist('filter_field')
    for sel_values in sel_static_values:
        (key, value) = sel_values.split(',')
        fields[fields.index(key)] = sel_values

    content = {}
    content = dict(
        nav_options=get_nav_options(request),
        fields=json.dumps(fields),
        static_field_values=static_field_values,
        obj_fields_keys=obj_fields_keys,
        start_date=start_date,
        static_field=json.dumps(static_field),
        )

    try:
        data = rest_api.get_model_data(request)
    except Exception, e:
        print e
        content['data'] = json.dumps(None)
    else:
        content['data'] = json.dumps(rest_api.json_parse(data),
                cls=utils.DateTimeEncoder)

    return render(request, 'map/system_status.html', content)


@login_required(login_url='account/login')
def est_status(
    request,
    static_field='deploymentID',
    obj='est',
    excluded_fields=['ID', 'deploymentID', 'siteID', 'timestamp'],
    ):

    if request.GET.get('start_date'):
        start_date = request.GET.get('start_date')
    else:
        start_date = (datetime.datetime.now()
                      - datetime.timedelta(1)).strftime('%m/%d/%Y %H:%M:%S'
                )

    model_obj = rest_api.get_model_type(obj)
    obj_fields_keys = [field.name for field in model_obj._meta.fields
                       if field.name not in excluded_fields]
    static_field_values = model_obj.objects.values_list(static_field,
            flat=True).distinct()
    fields = copy.copy(request.GET.getlist('field'))

    # Replaces field's name for selected field's value

    sel_static_values = request.GET.getlist('filter_field')
    for sel_values in sel_static_values:
        (key, value) = sel_values.split(',')
        fields[fields.index(key)] = sel_values

    content = {}
    content = dict(
        nav_options=get_nav_options(request),
        fields=json.dumps(fields),
        static_field_values=static_field_values,
        obj_fields_keys=obj_fields_keys,
        start_date=start_date,
        static_field=json.dumps(static_field),
        )

    try:
        data = rest_api.get_model_data(request)
    except Exception, e:
        print e
        content['data'] = json.dumps(None)
    else:
        content['data'] = json.dumps(rest_api.json_parse(data),
                cls=utils.DateTimeEncoder)

    return render(request, 'map/est_status.html', content)


@login_required(login_url='/account/login')
def generic_graph(
    request,
    objs=['telemetry', 'position', 'deployment', 'est'],
    excluded_fields=['siteID', 'datetime', 'timezone', 'utm_zone_number'
                     , 'utm_zone_letter'],
    template='map/generic_graph.html',
    ):

    nav_options = get_nav_options(request)
    content = {}
    content = dict(
        objs=objs,
        nav_options=nav_options,
        excluded_fields=json.dumps(excluded_fields),
        selected_obj=json.dumps(request.GET.get('obj')),
        offset=request.GET.get('offset'),
        n_items=request.GET.get('n_items'),
        )

    fields = request.GET.getlist('field')
    content['fields'] = json.dumps(fields)

    try:
        data = rest_api.get_model_data(request)
    except Exception, e:
        print e
<<<<<<< HEAD
        content['data'] = json.dumps(rest_api.json_parse(data),
                cls=utils.DateTimeEncoder)

    return render(request, template, content)


			
=======
        content["data"] = json.dumps(None)
    else:
        content["data"] = json.dumps(rest_api.json_parse(data), cls=DateTimeEncoder)

    return render(request, template, content)
        
>>>>>>> 63510a78
<|MERGE_RESOLUTION|>--- conflicted
+++ resolved
@@ -799,19 +799,8 @@
         data = rest_api.get_model_data(request)
     except Exception, e:
         print e
-<<<<<<< HEAD
-        content['data'] = json.dumps(rest_api.json_parse(data),
-                cls=utils.DateTimeEncoder)
-
-    return render(request, template, content)
-
-
-			
-=======
         content["data"] = json.dumps(None)
     else:
         content["data"] = json.dumps(rest_api.json_parse(data), cls=DateTimeEncoder)
 
-    return render(request, template, content)
-        
->>>>>>> 63510a78
+    return render(request, template, content)